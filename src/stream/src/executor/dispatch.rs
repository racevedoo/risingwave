// Copyright 2022 Singularity Data
//
// Licensed under the Apache License, Version 2.0 (the "License");
// you may not use this file except in compliance with the License.
// You may obtain a copy of the License at
//
// http://www.apache.org/licenses/LICENSE-2.0
//
// Unless required by applicable law or agreed to in writing, software
// distributed under the License is distributed on an "AS IS" BASIS,
// WITHOUT WARRANTIES OR CONDITIONS OF ANY KIND, either express or implied.
// See the License for the specific language governing permissions and
// limitations under the License.

use std::fmt::Debug;
use std::future::Future;
use std::iter::repeat_with;
use std::sync::Arc;

use async_trait::async_trait;
use futures::Stream;
use futures_async_stream::try_stream;
use itertools::Itertools;
use madsim::collections::{HashMap, HashSet};
use risingwave_common::array::{Op, StreamChunk};
use risingwave_common::buffer::BitmapBuilder;
use risingwave_common::error::{internal_error, Result};
use risingwave_common::types::VIRTUAL_NODE_COUNT;
use risingwave_common::util::addr::{is_local_address, HostAddr};
use risingwave_common::util::compress::decompress_data;
use risingwave_common::util::hash_util::CRC32FastBuilder;
use risingwave_pb::stream_plan::Dispatcher as ProstDispatcher;
use tokio::sync::mpsc::Sender;
use tracing::event;

use crate::executor::monitor::StreamingMetrics;
use crate::executor::{Barrier, BoxedExecutor, Message, Mutation, StreamConsumer};
use crate::task::{ActorId, DispatcherId, SharedContext};

/// `Output` provides an interface for `Dispatcher` to send data into downstream actors.
#[async_trait]
pub trait Output: Debug + Send + Sync + 'static {
    async fn send(&mut self, message: Message) -> Result<()>;

    fn down_actor_id(&self) -> ActorId;
}

type BoxedOutput = Box<dyn Output>;

/// `LocalOutput` sends data to a local `mpsc::Channel`
pub struct LocalOutput {
    up_id_str: String,
    down_id: ActorId,
    ch: Sender<Message>,
    metrics: Arc<StreamingMetrics>,
}

impl Debug for LocalOutput {
    fn fmt(&self, f: &mut std::fmt::Formatter<'_>) -> std::fmt::Result {
        f.debug_struct("LocalOutput")
            .field("down_id", &self.down_id)
            .finish()
    }
}

impl LocalOutput {
    pub fn new(
        up_id: ActorId,
        down_id: ActorId,
        ch: Sender<Message>,
        metrics: Arc<StreamingMetrics>,
    ) -> Self {
        Self {
            up_id_str: up_id.to_string(),
            down_id,
            ch,
            metrics,
        }
    }
}

#[async_trait]
impl Output for LocalOutput {
    async fn send(&mut self, message: Message) -> Result<()> {
        // if the buffer is full when sending, the sender is backpressured
        if self.ch.capacity() == 0 {
            let start_time = minstant::Instant::now();
            self.ch
                .send(message)
                .await
                .map_err(|_| internal_error("failed to send"))?;
            self.metrics
                .actor_output_buffer_blocking_duration_ns
                .with_label_values(&[&self.up_id_str])
                .inc_by(start_time.elapsed().as_nanos() as u64);
        } else {
            self.ch
                .send(message)
                .await
                .map_err(|_| internal_error("failed to send"))?;
        }
        Ok(())
    }

    fn down_actor_id(&self) -> ActorId {
        self.down_id
    }
}

/// `RemoteOutput` forwards data to`ExchangeServiceImpl`
pub struct RemoteOutput {
    up_id_str: String,
    down_id: ActorId,
    ch: Sender<Message>,
    metrics: Arc<StreamingMetrics>,
}

impl Debug for RemoteOutput {
    fn fmt(&self, f: &mut std::fmt::Formatter<'_>) -> std::fmt::Result {
        f.debug_struct("RemoteOutput")
            .field("down_id", &self.down_id)
            .finish()
    }
}

impl RemoteOutput {
    pub fn new(
        up_id: ActorId,
        down_id: ActorId,
        ch: Sender<Message>,
        metrics: Arc<StreamingMetrics>,
    ) -> Self {
        Self {
            up_id_str: up_id.to_string(),
            down_id,
            ch,
            metrics,
        }
    }
}

#[async_trait]
impl Output for RemoteOutput {
    async fn send(&mut self, message: Message) -> Result<()> {
        let message = match message {
            Message::Chunk(chk) => Message::Chunk(chk.compact()?),
            _ => message,
        };
        // if the buffer is full when sending, the sender is backpressured
        if self.ch.capacity() == 0 {
            let start_time = minstant::Instant::now();
            self.ch
                .send(message)
                .await
                .map_err(|_| internal_error("failed to send"))?;
            self.metrics
                .actor_output_buffer_blocking_duration_ns
                .with_label_values(&[&self.up_id_str])
                .inc_by(start_time.elapsed().as_nanos() as u64);
        } else {
            self.ch
                .send(message)
                .await
                .map_err(|_| internal_error("failed to send"))?;
        }
        Ok(())
    }

    fn down_actor_id(&self) -> ActorId {
        self.down_id
    }
}

fn new_output(
    context: &SharedContext,
    addr: HostAddr,
    up_id: ActorId,
    down_id: ActorId,
    metrics: Arc<StreamingMetrics>,
) -> Result<Box<dyn Output>> {
    let tx = context.take_sender(&(up_id, down_id))?;
    if is_local_address(&addr, &context.addr) {
        // if this is a local downstream actor
        Ok(Box::new(LocalOutput::new(up_id, down_id, tx, metrics)) as Box<dyn Output>)
    } else {
        Ok(Box::new(RemoteOutput::new(up_id, down_id, tx, metrics)) as Box<dyn Output>)
    }
}

/// [`DispatchExecutor`] consumes messages and send them into downstream actors. Usually,
/// data chunks will be dispatched with some specified policy, while control message
/// such as barriers will be distributed to all receivers.
pub struct DispatchExecutor {
    input: BoxedExecutor,
    inner: DispatchExecutorInner,
}

struct DispatchExecutorInner {
    dispatchers: Vec<DispatcherImpl>,
    actor_id: u32,
    actor_id_str: String,
    context: Arc<SharedContext>,
    metrics: Arc<StreamingMetrics>,
}

impl DispatchExecutorInner {
    fn single_inner_mut(&mut self) -> &mut DispatcherImpl {
        assert_eq!(
            self.dispatchers.len(),
            1,
            "only support mutation on one-dispatcher actors"
        );
        &mut self.dispatchers[0]
    }

    async fn dispatch(&mut self, msg: Message) -> Result<()> {
        match msg {
            Message::Chunk(chunk) => {
                self.metrics
                    .actor_out_record_cnt
                    .with_label_values(&[&self.actor_id_str])
                    .inc_by(chunk.cardinality() as _);
                if self.dispatchers.len() == 1 {
                    // special clone optimization when there is only one downstream dispatcher
                    self.single_inner_mut().dispatch_data(chunk).await?;
                } else {
                    for dispatcher in &mut self.dispatchers {
                        dispatcher.dispatch_data(chunk.clone()).await?;
                    }
                }
            }
            Message::Barrier(barrier) => {
                let mutation = barrier.mutation.clone();
                self.pre_mutate_dispatchers(&mutation).await?;
                for dispatcher in &mut self.dispatchers {
                    dispatcher.dispatch_barrier(barrier.clone()).await?;
                }
<<<<<<< HEAD
                self.post_mutate_outputs(&mutation).await?;
=======
                self.post_mutate_dispatchers(&mutation).await?;
                self.metrics
                    .actor_output_buffer_blocking_duration_ns
                    .with_label_values(&[&self.actor_id_str])
                    .inc_by(start_time.elapsed().as_nanos() as u64);
>>>>>>> 0608f0a0
            }
        };
        Ok(())
    }

    /// Add new dispatchers to the executor. Will check whether their ids are unique.
    fn add_dispatchers<'a>(
        &mut self,
        new_dispatchers: impl IntoIterator<Item = &'a ProstDispatcher>,
    ) -> Result<()> {
        let new_dispatchers: Vec<_> = new_dispatchers
            .into_iter()
            .map(|d| DispatcherImpl::new(&self.context, self.actor_id, d))
            .try_collect()?;

        self.dispatchers.extend(new_dispatchers);

        assert!(
            self.dispatchers
                .iter()
                .map(|d| d.dispatcher_id())
                .all_unique(),
            "dispatcher ids must be unique: {:?}",
            self.dispatchers
        );

        Ok(())
    }

    /// For `Add` and `Update`, update the dispatchers before we dispatch the barrier.
    async fn pre_mutate_dispatchers(&mut self, mutation: &Option<Arc<Mutation>>) -> Result<()> {
        let Some(mutation) = mutation.as_deref() else {
            return Ok(())
        };

        match mutation {
            Mutation::AddDispatcher(adds) => {
                if let Some(new_dispatchers) = adds.map.get(&self.actor_id) {
                    self.add_dispatchers(new_dispatchers)?;
                }
            }

            Mutation::UpdateOutputs(updates) => {
                for dispatcher in &mut self.dispatchers {
                    if let Some((_, actor_infos)) =
                        updates.get_key_value(&(self.actor_id, dispatcher.dispatcher_id()))
                    {
                        let mut new_outputs = vec![];

                        let actor_id = self.actor_id;
                        // delete the old local connections in both local and remote pools;
                        self.context.retain(|&(up_id, down_id)| {
                            up_id != actor_id
                                || actor_infos.iter().any(|info| info.actor_id == down_id)
                        });

                        for actor_info in actor_infos.iter() {
                            let down_id = actor_info.get_actor_id();
                            let downstream_addr = actor_info.get_host()?.into();
                            new_outputs.push(new_output(
                                &self.context,
                                downstream_addr,
                                self.actor_id,
                                down_id,
                                self.metrics.clone(),
                            )?);
                        }
                        dispatcher.set_outputs(new_outputs)
                    }
                }
            }

            Mutation::AddOutput(adds) => {
                for dispatcher in &mut self.dispatchers {
                    if let Some(downstream_actor_infos) =
                        adds.map.get(&(self.actor_id, dispatcher.dispatcher_id()))
                    {
                        let mut outputs_to_add = Vec::with_capacity(downstream_actor_infos.len());
                        for downstream_actor_info in downstream_actor_infos {
                            let down_id = downstream_actor_info.get_actor_id();
                            let downstream_addr = downstream_actor_info.get_host()?.into();
                            outputs_to_add.push(new_output(
                                &self.context,
                                downstream_addr,
                                self.actor_id,
                                down_id,
                                self.metrics.clone(),
                            )?);
                        }
                        dispatcher.add_outputs(outputs_to_add);
                    }
                }
            }

            _ => {}
        };

        Ok(())
    }

    /// For `Stop`, update the dispatchers after we dispatch the barrier.
    async fn post_mutate_dispatchers(&mut self, mutation: &Option<Arc<Mutation>>) -> Result<()> {
        if let Some(Mutation::Stop(stops)) = mutation.as_deref() {
            // Remove outputs only if this actor itself is not to be stopped.
            if !stops.contains(&self.actor_id) {
                for dispatcher in &mut self.dispatchers {
                    dispatcher.remove_outputs(stops);
                }
            }
        }

        // After stopping the downstream mview, the outputs of some dispatcher might be empty and we
        // should clean up them.
        self.dispatchers.drain_filter(|d| d.is_empty());

        Ok(())
    }
}

impl DispatchExecutor {
    pub fn new(
        input: BoxedExecutor,
        dispatchers: Vec<DispatcherImpl>,
        actor_id: u32,
        context: Arc<SharedContext>,
        metrics: Arc<StreamingMetrics>,
    ) -> Self {
        Self {
            input,
            inner: DispatchExecutorInner {
                dispatchers,
                actor_id,
                actor_id_str: actor_id.to_string(),
                context,
                metrics,
            },
        }
    }
}

impl StreamConsumer for DispatchExecutor {
    type BarrierStream = impl Stream<Item = Result<Barrier>> + Send;

    fn execute(mut self: Box<Self>) -> Self::BarrierStream {
        #[try_stream]
        async move {
            let input = self.input.execute();

            #[for_await]
            for msg in input {
                let msg: Message = msg?;
                let barrier = msg.as_barrier().cloned();
                self.inner.dispatch(msg).await?;
                if let Some(barrier) = barrier {
                    yield barrier;
                }
            }
        }
    }
}

#[derive(Debug)]
pub enum DispatcherImpl {
    Hash(HashDataDispatcher),
    Broadcast(BroadcastDispatcher),
    Simple(SimpleDispatcher),
    RoundRobin(RoundRobinDataDispatcher),
}

impl DispatcherImpl {
    pub fn new(
        context: &SharedContext,
        actor_id: ActorId,
        dispatcher: &ProstDispatcher,
    ) -> Result<Self> {
        let outputs = dispatcher
            .downstream_actor_id
            .iter()
            .map(|down_id| {
                let downstream_addr = context.get_actor_info(down_id)?.get_host()?.into();
                new_output(context, downstream_addr, actor_id, *down_id)
            })
            .collect::<Result<Vec<_>>>()?;

        use risingwave_pb::stream_plan::DispatcherType::*;
        let dispatcher_impl = match dispatcher.get_type()? {
            Hash => {
                assert!(!outputs.is_empty());
                let column_indices = dispatcher
                    .column_indices
                    .iter()
                    .map(|i| *i as usize)
                    .collect();
                let compressed_mapping = dispatcher.get_hash_mapping()?;
                let hash_mapping = decompress_data(
                    &compressed_mapping.original_indices,
                    &compressed_mapping.data,
                );

                DispatcherImpl::Hash(HashDataDispatcher::new(
                    dispatcher.downstream_actor_id.to_vec(),
                    outputs,
                    column_indices,
                    hash_mapping,
                    dispatcher.dispatcher_id,
                ))
            }
            Broadcast => DispatcherImpl::Broadcast(BroadcastDispatcher::new(
                outputs,
                dispatcher.dispatcher_id,
            )),
            Simple | NoShuffle => {
                let [output]: [_; 1] = outputs.try_into().unwrap();
                DispatcherImpl::Simple(SimpleDispatcher::new(output, dispatcher.dispatcher_id))
            }
            Invalid => unreachable!(),
        };

        Ok(dispatcher_impl)
    }
}

macro_rules! impl_dispatcher {
    ([], $( { $variant_name:ident } ),*) => {
        impl DispatcherImpl {
            pub async fn dispatch_data(&mut self, chunk: StreamChunk) -> Result<()> {
                match self {
                    $( Self::$variant_name(inner) => inner.dispatch_data(chunk).await, )*
                }
            }

            pub async fn dispatch_barrier(&mut self, barrier: Barrier) -> Result<()> {
                match self {
                    $( Self::$variant_name(inner) => inner.dispatch_barrier(barrier).await, )*
                }
            }

            pub fn set_outputs(&mut self, outputs: impl IntoIterator<Item = BoxedOutput>) {
                match self {
                    $( Self::$variant_name(inner) => inner.set_outputs(outputs), )*
                }
            }

            pub fn add_outputs(&mut self, outputs: impl IntoIterator<Item = BoxedOutput>) {
                match self {
                    $(Self::$variant_name(inner) => inner.add_outputs(outputs), )*
                }
            }

            pub fn remove_outputs(&mut self, actor_ids: &HashSet<ActorId>) {
                match self {
                    $(Self::$variant_name(inner) => inner.remove_outputs(actor_ids), )*
                }
            }

            pub fn dispatcher_id(&self) -> DispatcherId {
                match self {
                    $(Self::$variant_name(inner) => inner.dispatcher_id(), )*
                }
            }

            pub fn is_empty(&self) -> bool {
                match self {
                    $(Self::$variant_name(inner) => inner.is_empty(), )*
                }
            }
        }
    }
}

macro_rules! for_all_dispatcher_variants {
    ($macro:ident $(, $x:tt)*) => {
        $macro! {
            [$($x), *],
            { Hash },
            { Broadcast },
            { Simple },
            { RoundRobin }
        }
    };
}

for_all_dispatcher_variants! { impl_dispatcher }

macro_rules! define_dispatcher_associated_types {
    () => {
        type DataFuture<'a> = impl DispatchFuture<'a>;
        type BarrierFuture<'a> = impl DispatchFuture<'a>;
    };
}

pub trait DispatchFuture<'a> = Future<Output = Result<()>> + Send;

pub trait Dispatcher: Debug + 'static {
    type DataFuture<'a>: DispatchFuture<'a>;
    type BarrierFuture<'a>: DispatchFuture<'a>;

    fn dispatch_data(&mut self, chunk: StreamChunk) -> Self::DataFuture<'_>;
    fn dispatch_barrier(&mut self, barrier: Barrier) -> Self::BarrierFuture<'_>;

    fn set_outputs(&mut self, outputs: impl IntoIterator<Item = BoxedOutput>);
    fn add_outputs(&mut self, outputs: impl IntoIterator<Item = BoxedOutput>);
    fn remove_outputs(&mut self, actor_ids: &HashSet<ActorId>);

    fn dispatcher_id(&self) -> DispatcherId;
    fn is_empty(&self) -> bool;
}

#[derive(Debug)]
pub struct RoundRobinDataDispatcher {
    outputs: Vec<BoxedOutput>,
    cur: usize,
    dispatcher_id: DispatcherId,
}

impl RoundRobinDataDispatcher {
    pub fn new(outputs: Vec<BoxedOutput>, dispatcher_id: DispatcherId) -> Self {
        Self {
            outputs,
            cur: 0,
            dispatcher_id,
        }
    }
}

impl Dispatcher for RoundRobinDataDispatcher {
    define_dispatcher_associated_types!();

    fn dispatch_data(&mut self, chunk: StreamChunk) -> Self::DataFuture<'_> {
        async move {
            self.outputs[self.cur].send(Message::Chunk(chunk)).await?;
            self.cur += 1;
            self.cur %= self.outputs.len();
            Ok(())
        }
    }

    fn dispatch_barrier(&mut self, barrier: Barrier) -> Self::BarrierFuture<'_> {
        async move {
            // always broadcast barrier
            for output in &mut self.outputs {
                output.send(Message::Barrier(barrier.clone())).await?;
            }
            Ok(())
        }
    }

    fn set_outputs(&mut self, outputs: impl IntoIterator<Item = BoxedOutput>) {
        self.outputs = outputs.into_iter().collect();
        self.cur = self.cur.min(self.outputs.len() - 1);
    }

    fn add_outputs(&mut self, outputs: impl IntoIterator<Item = BoxedOutput>) {
        self.outputs.extend(outputs.into_iter());
    }

    fn remove_outputs(&mut self, actor_ids: &HashSet<ActorId>) {
        self.outputs
            .drain_filter(|output| actor_ids.contains(&output.down_actor_id()))
            .count();
    }

    fn dispatcher_id(&self) -> DispatcherId {
        self.dispatcher_id
    }

    fn is_empty(&self) -> bool {
        self.outputs.is_empty()
    }
}

pub struct HashDataDispatcher {
    fragment_ids: Vec<u32>,
    outputs: Vec<BoxedOutput>,
    keys: Vec<usize>,
    /// Mapping from virtual node to actor id, used for hash data dispatcher to dispatch tasks to
    /// different downstream actors.
    hash_mapping: Vec<ActorId>,
    dispatcher_id: DispatcherId,
}

impl Debug for HashDataDispatcher {
    fn fmt(&self, f: &mut std::fmt::Formatter<'_>) -> std::fmt::Result {
        f.debug_struct("HashDataDispatcher")
            .field("fragment_ids", &self.fragment_ids)
            .field("outputs", &self.outputs)
            .field("keys", &self.keys)
            .field("dispatcher_id", &self.dispatcher_id)
            .finish_non_exhaustive()
    }
}

impl HashDataDispatcher {
    pub fn new(
        fragment_ids: Vec<u32>,
        outputs: Vec<BoxedOutput>,
        keys: Vec<usize>,
        hash_mapping: Vec<ActorId>,
        dispatcher_id: DispatcherId,
    ) -> Self {
        Self {
            fragment_ids,
            outputs,
            keys,
            hash_mapping,
            dispatcher_id,
        }
    }
}

impl Dispatcher for HashDataDispatcher {
    define_dispatcher_associated_types!();

    fn set_outputs(&mut self, outputs: impl IntoIterator<Item = BoxedOutput>) {
        self.outputs = outputs.into_iter().collect()
    }

    fn add_outputs(&mut self, outputs: impl IntoIterator<Item = BoxedOutput>) {
        self.outputs.extend(outputs.into_iter());
    }

    fn dispatch_barrier(&mut self, barrier: Barrier) -> Self::BarrierFuture<'_> {
        async move {
            // always broadcast barrier
            for output in &mut self.outputs {
                output.send(Message::Barrier(barrier.clone())).await?;
            }
            Ok(())
        }
    }

    fn dispatch_data(&mut self, chunk: StreamChunk) -> Self::DataFuture<'_> {
        async move {
            // A chunk can be shuffled into multiple output chunks that to be sent to downstreams.
            // In these output chunks, the only difference are visibility map, which is calculated
            // by the hash value of each line in the input chunk.
            let num_outputs = self.outputs.len();

            // get hash value of every line by its key
            let hash_builder = CRC32FastBuilder {};
            let hash_values = chunk
                .get_hash_values(&self.keys, hash_builder)
                .unwrap()
                .iter()
                .map(|hash| *hash as usize % VIRTUAL_NODE_COUNT)
                .collect_vec();

            tracing::trace!(target: "events::stream::dispatch::hash", "\n{}\n keys {:?} => {:?}", chunk.to_pretty_string(), self.keys, hash_values);

            let mut vis_maps = repeat_with(|| BitmapBuilder::with_capacity(chunk.capacity()))
                .take(num_outputs)
                .collect_vec();
            let mut last_hash_value_when_update_delete: usize = 0;
            let mut new_ops: Vec<Op> = Vec::with_capacity(chunk.capacity());

            let (ops, columns, visibility) = chunk.into_inner();

            match visibility {
                None => {
                    hash_values.iter().zip_eq(ops).for_each(|(hash, op)| {
                        // get visibility map for every output chunk
                        for (output, vis_map) in self.outputs.iter().zip_eq(vis_maps.iter_mut()) {
                            vis_map.append(self.hash_mapping[*hash] == output.down_actor_id());
                        }
                        // The 'update' message, noted by an UpdateDelete and a successive
                        // UpdateInsert, need to be rewritten to common
                        // Delete and Insert if they were dispatched to
                        // different actors.
                        if op == Op::UpdateDelete {
                            last_hash_value_when_update_delete = *hash;
                        } else if op == Op::UpdateInsert {
                            if *hash != last_hash_value_when_update_delete {
                                new_ops.push(Op::Delete);
                                new_ops.push(Op::Insert);
                            } else {
                                new_ops.push(Op::UpdateDelete);
                                new_ops.push(Op::UpdateInsert);
                            }
                        } else {
                            new_ops.push(op);
                        }
                    });
                }
                Some(visibility) => {
                    hash_values
                        .iter()
                        .zip_eq(visibility.iter())
                        .zip_eq(ops)
                        .for_each(|((hash, visible), op)| {
                            for (output, vis_map) in self.outputs.iter().zip_eq(vis_maps.iter_mut())
                            {
                                vis_map.append(
                                    visible && self.hash_mapping[*hash] == output.down_actor_id(),
                                );
                            }
                            if !visible {
                                new_ops.push(op);
                                return;
                            }
                            if op == Op::UpdateDelete {
                                last_hash_value_when_update_delete = *hash;
                            } else if op == Op::UpdateInsert {
                                if *hash != last_hash_value_when_update_delete {
                                    new_ops.push(Op::Delete);
                                    new_ops.push(Op::Insert);
                                } else {
                                    new_ops.push(Op::UpdateDelete);
                                    new_ops.push(Op::UpdateInsert);
                                }
                            } else {
                                new_ops.push(op);
                            }
                        });
                }
            }

            let ops = new_ops;

            // individually output StreamChunk integrated with vis_map
            for ((vis_map, output), downstream) in vis_maps
                .into_iter()
                .zip_eq(self.outputs.iter_mut())
                .zip_eq(self.fragment_ids.iter())
            {
                let vis_map = vis_map.finish();
                // columns is not changed in this function
                let new_stream_chunk =
                    StreamChunk::new(ops.clone(), columns.clone(), Some(vis_map));
                if new_stream_chunk.cardinality() > 0 {
                    event!(
                        tracing::Level::TRACE,
                        msg = "chunk",
                        downstream = downstream,
                        "send = \n{:#?}",
                        new_stream_chunk
                    );
                    output.send(Message::Chunk(new_stream_chunk)).await?;
                }
            }
            Ok(())
        }
    }

    fn remove_outputs(&mut self, actor_ids: &HashSet<ActorId>) {
        self.outputs
            .drain_filter(|output| actor_ids.contains(&output.down_actor_id()))
            .count();
    }

    fn dispatcher_id(&self) -> DispatcherId {
        self.dispatcher_id
    }

    fn is_empty(&self) -> bool {
        self.outputs.is_empty()
    }
}

/// `BroadcastDispatcher` dispatches message to all outputs.
#[derive(Debug)]
pub struct BroadcastDispatcher {
    outputs: HashMap<ActorId, BoxedOutput>,
    dispatcher_id: DispatcherId,
}

impl BroadcastDispatcher {
    pub fn new(
        outputs: impl IntoIterator<Item = BoxedOutput>,
        dispatcher_id: DispatcherId,
    ) -> Self {
        Self {
            outputs: Self::into_pairs(outputs).collect(),
            dispatcher_id,
        }
    }

    fn into_pairs(
        outputs: impl IntoIterator<Item = BoxedOutput>,
    ) -> impl Iterator<Item = (ActorId, BoxedOutput)> {
        outputs
            .into_iter()
            .map(|output| (output.down_actor_id(), output))
    }
}

impl Dispatcher for BroadcastDispatcher {
    define_dispatcher_associated_types!();

    fn dispatch_data(&mut self, chunk: StreamChunk) -> Self::DataFuture<'_> {
        async move {
            for output in self.outputs.values_mut() {
                output.send(Message::Chunk(chunk.clone())).await?;
            }
            Ok(())
        }
    }

    fn dispatch_barrier(&mut self, barrier: Barrier) -> Self::BarrierFuture<'_> {
        async move {
            for output in self.outputs.values_mut() {
                output.send(Message::Barrier(barrier.clone())).await?;
            }
            Ok(())
        }
    }

    fn set_outputs(&mut self, outputs: impl IntoIterator<Item = BoxedOutput>) {
        self.outputs = Self::into_pairs(outputs).collect()
    }

    fn add_outputs(&mut self, outputs: impl IntoIterator<Item = BoxedOutput>) {
        self.outputs.extend(Self::into_pairs(outputs));
    }

    fn remove_outputs(&mut self, actor_ids: &HashSet<ActorId>) {
        self.outputs
            .drain_filter(|actor_id, _| actor_ids.contains(actor_id))
            .count();
    }

    fn dispatcher_id(&self) -> DispatcherId {
        self.dispatcher_id
    }

    fn is_empty(&self) -> bool {
        self.outputs.is_empty()
    }
}

/// `SimpleDispatcher` dispatches message to a single output.
#[derive(Debug)]
pub struct SimpleDispatcher {
    output: Option<BoxedOutput>,
    dispatcher_id: DispatcherId,
}

impl SimpleDispatcher {
    pub fn new(output: BoxedOutput, dispatcher_id: DispatcherId) -> Self {
        Self {
            output: Some(output),
            dispatcher_id,
        }
    }

    /// Get the output of this dispatcher.
    /// The field should always be `Some`. After `remove_output` is called, the field becomes `None`
    /// and this dispatcher should be dropped immediately by checking `is_empty`.
    fn output(&mut self) -> &mut BoxedOutput {
        self.output.as_mut().expect("no output")
    }
}

impl Dispatcher for SimpleDispatcher {
    define_dispatcher_associated_types!();

    fn set_outputs(&mut self, outputs: impl IntoIterator<Item = BoxedOutput>) {
        self.output = Some(outputs.into_iter().next().unwrap());
    }

    fn add_outputs(&mut self, outputs: impl IntoIterator<Item = BoxedOutput>) {
        // TODO: ban this after removing `AddOutputs` mutation.
        self.output = Some(outputs.into_iter().next().unwrap());
    }

    fn dispatch_barrier(&mut self, barrier: Barrier) -> Self::BarrierFuture<'_> {
        async move {
            self.output()
                .send(Message::Barrier(barrier.clone()))
                .await?;
            Ok(())
        }
    }

    fn dispatch_data(&mut self, chunk: StreamChunk) -> Self::DataFuture<'_> {
        async move {
            self.output().send(Message::Chunk(chunk)).await?;
            Ok(())
        }
    }

    fn remove_outputs(&mut self, actor_ids: &HashSet<ActorId>) {
<<<<<<< HEAD
        if actor_ids.contains(&self.output.down_actor_id()) {
            panic!("cannot remove outputs from SimpleDispatcher");
=======
        if actor_ids.contains(&self.output().actor_id()) {
            self.output = None;
>>>>>>> 0608f0a0
        }
    }

    fn dispatcher_id(&self) -> DispatcherId {
        self.dispatcher_id
    }

    fn is_empty(&self) -> bool {
        self.output.is_none()
    }
}

#[cfg(test)]
mod tests {
    use std::hash::{BuildHasher, Hasher};
    use std::sync::{Arc, Mutex};

    use futures::{pin_mut, StreamExt};
    use itertools::Itertools;
    use madsim::collections::HashMap;
    use risingwave_common::array::column::Column;
    use risingwave_common::array::stream_chunk::StreamChunkTestExt;
    use risingwave_common::array::{Array, ArrayBuilder, I32ArrayBuilder, Op};
    use risingwave_common::catalog::Schema;
    use risingwave_common::types::VIRTUAL_NODE_COUNT;
    use risingwave_pb::common::{ActorInfo, HostAddress};
    use static_assertions::const_assert_eq;
    use tokio::sync::mpsc::channel;

    use super::*;
    use crate::executor::receiver::ReceiverExecutor;
    use crate::executor::{ActorContext, AddOutput};
    use crate::task::{LOCAL_OUTPUT_CHANNEL_SIZE, LOCAL_TEST_ADDR};

    #[derive(Debug)]
    pub struct MockOutput {
        actor_id: ActorId,
        data: Arc<Mutex<Vec<Message>>>,
    }

    impl MockOutput {
        pub fn new(actor_id: ActorId, data: Arc<Mutex<Vec<Message>>>) -> Self {
            Self { actor_id, data }
        }
    }

    #[async_trait]
    impl Output for MockOutput {
        async fn send(&mut self, message: Message) -> Result<()> {
            self.data.lock().unwrap().push(message);
            Ok(())
        }

        fn down_actor_id(&self) -> ActorId {
            self.actor_id
        }
    }

    #[tokio::test]
    async fn test_hash_dispatcher_complex() {
        test_hash_dispatcher_complex_inner().await
    }

    async fn test_hash_dispatcher_complex_inner() {
        // This test only works when VIRTUAL_NODE_COUNT is 256.
        const_assert_eq!(VIRTUAL_NODE_COUNT, 256);

        let num_outputs = 2; // actor id ranges from 1 to 2
        let key_indices = &[0, 2];
        let output_data_vecs = (0..num_outputs)
            .map(|_| Arc::new(Mutex::new(Vec::new())))
            .collect::<Vec<_>>();
        let outputs = output_data_vecs
            .iter()
            .enumerate()
            .map(|(actor_id, data)| {
                Box::new(MockOutput::new(1 + actor_id as u32, data.clone())) as BoxedOutput
            })
            .collect::<Vec<_>>();
        let mut hash_mapping = (1..num_outputs + 1)
            .flat_map(|id| vec![id as ActorId; VIRTUAL_NODE_COUNT / num_outputs])
            .collect_vec();
        hash_mapping.resize(VIRTUAL_NODE_COUNT, num_outputs as u32);
        let mut hash_dispatcher = HashDataDispatcher::new(
            (0..outputs.len() as u32).collect(),
            outputs,
            key_indices.to_vec(),
            hash_mapping,
            0,
        );

        let chunk = StreamChunk::from_pretty(
            "  I I I
            +  4 6 8
            +  5 7 9
            +  0 0 0
            -  1 1 1 D
            U- 2 0 2
            U+ 2 0 2
            U- 3 3 2
            U+ 3 3 4",
        );
        hash_dispatcher.dispatch_data(chunk).await.unwrap();

        assert_eq!(
            *output_data_vecs[0].lock().unwrap()[0].as_chunk().unwrap(),
            StreamChunk::from_pretty(
                "  I I I
                +  4 6 8
                +  5 7 9
                +  0 0 0
                -  1 1 1 D
                U- 2 0 2
                U+ 2 0 2
                -  3 3 2 D  // Should rewrite UpdateDelete to Delete
                +  3 3 4    // Should rewrite UpdateInsert to Insert",
            )
        );
        assert_eq!(
            *output_data_vecs[1].lock().unwrap()[0].as_chunk().unwrap(),
            StreamChunk::from_pretty(
                "  I I I
                +  4 6 8 D
                +  5 7 9 D
                +  0 0 0 D
                -  1 1 1 D  // Should keep original invisible mark
                U- 2 0 2 D  // Should keep UpdateDelete
                U+ 2 0 2 D  // Should keep UpdateInsert
                -  3 3 2    // Should rewrite UpdateDelete to Delete
                +  3 3 4 D  // Should rewrite UpdateInsert to Insert",
            )
        );
    }

    fn add_local_channels(ctx: Arc<SharedContext>, up_down_ids: Vec<(u32, u32)>) {
        for up_down_id in up_down_ids {
            let (tx, rx) = channel(LOCAL_OUTPUT_CHANNEL_SIZE);
            ctx.add_channel_pairs(up_down_id, (Some(tx), Some(rx)));
        }
    }

    fn add_remote_channels(ctx: Arc<SharedContext>, up_id: u32, down_ids: Vec<u32>) {
        for down_id in down_ids {
            let (tx, rx) = channel(LOCAL_OUTPUT_CHANNEL_SIZE);
            ctx.add_channel_pairs((up_id, down_id), (Some(tx), Some(rx)));
        }
    }

    fn helper_make_local_actor(actor_id: u32) -> ActorInfo {
        ActorInfo {
            actor_id,
            host: Some(HostAddress {
                host: LOCAL_TEST_ADDR.host.clone(),
                port: LOCAL_TEST_ADDR.port as i32,
            }),
        }
    }

    fn helper_make_remote_actor(actor_id: u32) -> ActorInfo {
        ActorInfo {
            actor_id,
            host: Some(HostAddress {
                host: "172.1.1.2".to_string(),
                port: 2334,
            }),
        }
    }

    #[tokio::test]
    async fn test_configuration_change() {
        let schema = Schema { fields: vec![] };
        let (tx, rx) = channel(16);
        let input = Box::new(ReceiverExecutor::new(
            schema.clone(),
            vec![],
            rx,
            ActorContext::create(),
            0,
            0,
            Arc::new(StreamingMetrics::unused()),
        ));
        let data_sink = Arc::new(Mutex::new(vec![]));
        let actor_id = 233;
        let output = Box::new(MockOutput::new(actor_id, data_sink));
        let ctx = Arc::new(SharedContext::for_test());
        let dispatcher_id = 666;
        let metrics = Arc::new(StreamingMetrics::unused());

        let executor = Box::new(DispatchExecutor::new(
            input,
            vec![DispatcherImpl::Simple(SimpleDispatcher::new(
                output,
                dispatcher_id,
            ))],
            actor_id,
            ctx.clone(),
            metrics,
        ))
        .execute();
        pin_mut!(executor);

        let mut updates1: HashMap<(u32, u64), Vec<ActorInfo>> = HashMap::new();

        updates1.insert(
            (actor_id, 0),
            vec![
                helper_make_local_actor(234),
                helper_make_local_actor(235),
                helper_make_remote_actor(238),
            ],
        );
        add_local_channels(ctx.clone(), vec![(233, 234), (233, 235)]);
        add_remote_channels(ctx.clone(), 233, vec![238]);

        let b1 = Barrier::new_test_barrier(1).with_mutation(Mutation::UpdateOutputs(updates1));
        tx.send(Message::Barrier(b1)).await.unwrap();
        executor.next().await.unwrap().unwrap();
        let tctx = ctx.clone();
        {
            assert_eq!(tctx.get_channel_pair_number(), 3);
        }

        let mut updates2: HashMap<(u32, u64), Vec<ActorInfo>> = HashMap::new();
        updates2.insert(
            (actor_id, dispatcher_id),
            vec![helper_make_local_actor(235)],
        );
        let b2 = Barrier::new_test_barrier(1).with_mutation(Mutation::UpdateOutputs(updates2));

        tx.send(Message::Barrier(b2)).await.unwrap();
        executor.next().await.unwrap().unwrap();
        let tctx = ctx.clone();
        {
            assert_eq!(tctx.get_channel_pair_number(), 1);
        }

        add_local_channels(ctx.clone(), vec![(233, 245)]);
        add_remote_channels(ctx.clone(), 233, vec![246]);
        tx.send(Message::Barrier(
            Barrier::new_test_barrier(1).with_mutation(Mutation::AddOutput(AddOutput {
                map: {
                    let mut actors = HashMap::default();
                    actors.insert(
                        (233, 666),
                        vec![helper_make_local_actor(245), helper_make_remote_actor(246)],
                    );
                    actors
                },
                ..Default::default()
            })),
        ))
        .await
        .unwrap();
        executor.next().await.unwrap().unwrap();
        let tctx = ctx.clone();
        {
            assert_eq!(tctx.get_channel_pair_number(), 3);
        }
    }

    #[tokio::test]
    async fn test_hash_dispatcher() {
        let num_outputs = 5; // actor id ranges from 1 to 5
        let cardinality = 10;
        let dimension = 4;
        let key_indices = &[0, 2];
        let output_data_vecs = (0..num_outputs)
            .map(|_| Arc::new(Mutex::new(Vec::new())))
            .collect::<Vec<_>>();
        let outputs = output_data_vecs
            .iter()
            .enumerate()
            .map(|(actor_id, data)| {
                Box::new(MockOutput::new(1 + actor_id as u32, data.clone())) as BoxedOutput
            })
            .collect::<Vec<_>>();
        let mut hash_mapping = (1..num_outputs + 1)
            .flat_map(|id| vec![id as ActorId; VIRTUAL_NODE_COUNT / num_outputs])
            .collect_vec();
        hash_mapping.resize(VIRTUAL_NODE_COUNT, num_outputs as u32);
        let mut hash_dispatcher = HashDataDispatcher::new(
            (0..outputs.len() as u32).collect(),
            outputs,
            key_indices.to_vec(),
            hash_mapping.clone(),
            0,
        );

        let mut ops = Vec::new();
        for idx in 0..cardinality {
            if idx % 2 == 0 {
                ops.push(Op::Insert);
            } else {
                ops.push(Op::Delete);
            }
        }

        let mut start = 19260817i32..;
        let mut builders = (0..dimension)
            .map(|_| I32ArrayBuilder::new(cardinality))
            .collect_vec();
        let mut output_cols = vec![vec![vec![]; dimension]; num_outputs];
        let mut output_ops = vec![vec![]; num_outputs];
        for op in &ops {
            let hash_builder = CRC32FastBuilder {};
            let mut hasher = hash_builder.build_hasher();
            let one_row = (0..dimension).map(|_| start.next().unwrap()).collect_vec();
            for key_idx in key_indices.iter() {
                let val = one_row[*key_idx];
                let bytes = val.to_le_bytes();
                hasher.update(&bytes);
            }
            let output_idx =
                hash_mapping[hasher.finish() as usize % VIRTUAL_NODE_COUNT] as usize - 1;
            for (builder, val) in builders.iter_mut().zip_eq(one_row.iter()) {
                builder.append(Some(*val)).unwrap();
            }
            output_cols[output_idx]
                .iter_mut()
                .zip_eq(one_row.iter())
                .for_each(|(each_column, val)| each_column.push(*val));
            output_ops[output_idx].push(op);
        }

        let columns = builders
            .into_iter()
            .map(|builder| {
                let array = builder.finish().unwrap();
                Column::new(Arc::new(array.into()))
            })
            .collect::<Vec<_>>();

        let chunk = StreamChunk::new(ops, columns, None);
        hash_dispatcher.dispatch_data(chunk).await.unwrap();

        for (output_idx, output) in output_data_vecs.into_iter().enumerate() {
            let guard = output.lock().unwrap();
            // It is possible that there is no chunks, as a key doesn't belong to any hash bucket.
            assert!(guard.len() <= 1);
            if guard.is_empty() {
                assert!(output_cols[output_idx].iter().all(|x| { x.is_empty() }));
            } else {
                let message = guard.get(0).unwrap();
                let real_chunk = match message {
                    Message::Chunk(chunk) => chunk,
                    _ => panic!(),
                };
                real_chunk
                    .columns()
                    .iter()
                    .zip_eq(output_cols[output_idx].iter())
                    .for_each(|(real_col, expect_col)| {
                        let real_vals = real_chunk
                            .visibility()
                            .as_ref()
                            .unwrap()
                            .iter()
                            .enumerate()
                            .filter(|(_, vis)| *vis)
                            .map(|(row_idx, _)| {
                                real_col.array_ref().as_int32().value_at(row_idx).unwrap()
                            })
                            .collect::<Vec<_>>();
                        assert_eq!(real_vals.len(), expect_col.len());
                        assert_eq!(real_vals, *expect_col);
                    });
            }
        }
    }
}<|MERGE_RESOLUTION|>--- conflicted
+++ resolved
@@ -235,15 +235,8 @@
                 for dispatcher in &mut self.dispatchers {
                     dispatcher.dispatch_barrier(barrier.clone()).await?;
                 }
-<<<<<<< HEAD
-                self.post_mutate_outputs(&mutation).await?;
-=======
+
                 self.post_mutate_dispatchers(&mutation).await?;
-                self.metrics
-                    .actor_output_buffer_blocking_duration_ns
-                    .with_label_values(&[&self.actor_id_str])
-                    .inc_by(start_time.elapsed().as_nanos() as u64);
->>>>>>> 0608f0a0
             }
         };
         Ok(())
@@ -256,7 +249,7 @@
     ) -> Result<()> {
         let new_dispatchers: Vec<_> = new_dispatchers
             .into_iter()
-            .map(|d| DispatcherImpl::new(&self.context, self.actor_id, d))
+            .map(|d| DispatcherImpl::new(&self.context, self.actor_id, d, self.metrics.clone()))
             .try_collect()?;
 
         self.dispatchers.extend(new_dispatchers);
@@ -418,13 +411,20 @@
         context: &SharedContext,
         actor_id: ActorId,
         dispatcher: &ProstDispatcher,
+        metrics: Arc<StreamingMetrics>,
     ) -> Result<Self> {
         let outputs = dispatcher
             .downstream_actor_id
             .iter()
             .map(|down_id| {
                 let downstream_addr = context.get_actor_info(down_id)?.get_host()?.into();
-                new_output(context, downstream_addr, actor_id, *down_id)
+                new_output(
+                    context,
+                    downstream_addr,
+                    actor_id,
+                    *down_id,
+                    metrics.clone(),
+                )
             })
             .collect::<Result<Vec<_>>>()?;
 
@@ -925,13 +925,8 @@
     }
 
     fn remove_outputs(&mut self, actor_ids: &HashSet<ActorId>) {
-<<<<<<< HEAD
-        if actor_ids.contains(&self.output.down_actor_id()) {
-            panic!("cannot remove outputs from SimpleDispatcher");
-=======
-        if actor_ids.contains(&self.output().actor_id()) {
+        if actor_ids.contains(&self.output().down_actor_id()) {
             self.output = None;
->>>>>>> 0608f0a0
         }
     }
 
