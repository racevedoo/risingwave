// Copyright 2023 RisingWave Labs
//
// Licensed under the Apache License, Version 2.0 (the "License");
// you may not use this file except in compliance with the License.
// You may obtain a copy of the License at
//
//     http://www.apache.org/licenses/LICENSE-2.0
//
// Unless required by applicable law or agreed to in writing, software
// distributed under the License is distributed on an "AS IS" BASIS,
// WITHOUT WARRANTIES OR CONDITIONS OF ANY KIND, either express or implied.
// See the License for the specific language governing permissions and
// limitations under the License.

use std::pin::pin;
use std::sync::Arc;

use either::Either;
use futures::stream::select_with_strategy;
use futures::{pin_mut, stream, StreamExt, TryStreamExt};
use futures_async_stream::try_stream;
use risingwave_common::array::{Op, StreamChunk};
use risingwave_common::catalog::Schema;
use risingwave_common::row::OwnedRow;
use risingwave_common::types::Datum;
use risingwave_common::util::chunk_coalesce::DataChunkBuilder;
use risingwave_common::util::epoch::EpochPair;
use risingwave_common::{bail, row};
use risingwave_hummock_sdk::HummockReadEpoch;
use risingwave_storage::store::PrefetchOptions;
use risingwave_storage::table::batch_table::storage_table::StorageTable;
use risingwave_storage::StateStore;

use crate::common::table::state_table::StateTable;
use crate::executor::backfill::utils;
use crate::executor::backfill::utils::{
    check_all_vnode_finished, compute_bounds, construct_initial_finished_state, get_new_pos,
    iter_chunks, mapping_chunk, mapping_message, mark_chunk, owned_row_iter,
};
use crate::executor::monitor::StreamingMetrics;
use crate::executor::{
    expect_first_barrier, Barrier, BoxedExecutor, BoxedMessageStream, Executor, ExecutorInfo,
    Message, PkIndices, PkIndicesRef, StreamExecutorError, StreamExecutorResult,
};
use crate::task::{ActorId, CreateMviewProgress};

/// An implementation of the [RFC: Use Backfill To Let Mv On Mv Stream Again](https://github.com/risingwavelabs/rfcs/pull/13).
/// `BackfillExecutor` is used to create a materialized view on another materialized view.
///
/// It can only buffer chunks between two barriers instead of unbundled memory usage of
/// `RearrangedChainExecutor`.
///
/// It uses the latest epoch to read the snapshot of the upstream mv during two barriers and all the
/// `StreamChunk` of the snapshot read will forward to the downstream.
///
/// It uses `current_pos` to record the progress of the backfill (the pk of the upstream mv) and
/// `current_pos` is initiated as an empty `Row`.
///
/// All upstream messages during the two barriers interval will be buffered and decide to forward or
/// ignore based on the `current_pos` at the end of the later barrier. Once `current_pos` reaches
/// the end of the upstream mv pk, the backfill would finish.
///
/// Notice:
/// The pk we are talking about here refers to the storage primary key.
/// We rely on the scheduler to schedule the `BackfillExecutor` together with the upstream mv/table
/// in the same worker, so that we can read uncommitted data from the upstream table without
/// waiting.
pub struct BackfillExecutor<S: StateStore> {
    /// Upstream table
    upstream_table: StorageTable<S>,
    /// Upstream with the same schema with the upstream table.
    upstream: BoxedExecutor,

    /// Internal state table for persisting state of backfill state.
    state_table: Option<StateTable<S>>,

    /// The column indices need to be forwarded to the downstream from the upstream and table scan.
    output_indices: Vec<usize>,

    progress: CreateMviewProgress,

    actor_id: ActorId,

    info: ExecutorInfo,

    metrics: Arc<StreamingMetrics>,

    chunk_size: usize,
}

impl<S> BackfillExecutor<S>
where
    S: StateStore,
{
    #[allow(clippy::too_many_arguments)]
    pub fn new(
        upstream_table: StorageTable<S>,
        upstream: BoxedExecutor,
        state_table: Option<StateTable<S>>,
        output_indices: Vec<usize>,
        progress: CreateMviewProgress,
        schema: Schema,
        pk_indices: PkIndices,
        metrics: Arc<StreamingMetrics>,
        chunk_size: usize,
    ) -> Self {
        Self {
            info: ExecutorInfo {
                schema,
                pk_indices,
                identity: "BackfillExecutor".to_owned(),
            },
            upstream_table,
            upstream,
            state_table,
            output_indices,
            actor_id: progress.actor_id(),
            progress,
            metrics,
            chunk_size,
        }
    }

    #[try_stream(ok = Message, error = StreamExecutorError)]
    async fn execute_inner(mut self) {
        // The primary key columns, in the output columns of the upstream_table scan.
        let pk_in_output_indices = self.upstream_table.pk_in_output_indices().unwrap();
        let state_len = pk_in_output_indices.len() + 2; // +1 for backfill_finished, +1 for vnode key.

        let pk_order = self.upstream_table.pk_serializer().get_order_types();

        let upstream_table_id = self.upstream_table.table_id().table_id;

        let mut upstream = self.upstream.execute();

        // Poll the upstream to get the first barrier.
        let first_barrier = expect_first_barrier(&mut upstream).await?;
        let init_epoch = first_barrier.epoch.prev;
        if let Some(state_table) = self.state_table.as_mut() {
            state_table.init_epoch(first_barrier.epoch).await?;
        }

        let is_finished = if let Some(state_table) = self.state_table.as_mut() {
            let is_finished = check_all_vnode_finished(state_table).await?;
            if is_finished {
                assert!(!first_barrier.is_newly_added(self.actor_id));
            }
            is_finished
        } else {
            // Maintain backwards compatibility with no state table
            !first_barrier.is_newly_added(self.actor_id)
        };

        let mut builder =
            DataChunkBuilder::new(self.upstream_table.schema().data_types(), self.chunk_size);

        // If the snapshot is empty, we don't need to backfill.
        // We cannot complete progress now, as we want to persist
        // finished state to state store first.
        // As such we will wait for next barrier.
        let is_snapshot_empty: bool = {
            if is_finished {
                // It is finished, so just assign a value to avoid accessing storage table again.
                false
            } else {
                let snapshot_is_empty = {
                    let snapshot = Self::snapshot_read(
                        &self.upstream_table,
                        init_epoch,
                        None,
                        false,
                        &mut builder,
                    );
                    pin_mut!(snapshot);
                    snapshot.try_next().await?.unwrap().is_none()
                };
                let snapshot_buffer_is_empty = builder.is_empty();
                builder.clear();
                snapshot_is_empty && snapshot_buffer_is_empty
            }
        };

        // | backfill_is_finished | snapshot_empty | need_to_backfill |
        // | t                    | t/f            | f                |
        // | f                    | t              | f                |
        // | f                    | f              | t                |
        let to_backfill = !is_finished && !is_snapshot_empty;

        // Current position of the upstream_table storage primary key.
        // `None` means it starts from the beginning.
        let mut current_pos: Option<OwnedRow> = None;

        // Use these to persist state.
        // They contain the backfill position,
        // as well as the progress.
        // However, they do not contain the vnode key at index 0.
        // That is filled in when we flush the state table.
        let mut current_state: Vec<Datum> = vec![None; state_len];
        let mut old_state: Option<Vec<Datum>> = None;

        // The first barrier message should be propagated.
        yield Message::Barrier(first_barrier);

        // If no need backfill, but state was still "unfinished" we need to finish it.
        // So we just update the state + progress to meta at the next barrier to finish progress,
        // and forward other messages.
        //
        // Reason for persisting on second barrier rather than first:
        // We can't update meta with progress as finished until state_table
        // has been updated.
        // We also can't update state_table in first epoch, since state_table
        // expects to have been initialized in previous epoch.

        // The epoch used to snapshot read upstream mv.
        let mut snapshot_read_epoch = init_epoch;

        // Keep track of rows from the snapshot.
        let mut total_snapshot_processed_rows: u64 = 0;

        // Backfill Algorithm:
        //
        //   backfill_stream
        //  /               \
        // upstream       snapshot
        //
        // We construct a backfill stream with upstream as its left input and mv snapshot read
        // stream as its right input. When a chunk comes from upstream, we will buffer it.
        //
        // When a barrier comes from upstream:
        //  - Update the `snapshot_read_epoch`.
        //  - For each row of the upstream chunk buffer, forward it to downstream if its pk <=
        //    `current_pos`, otherwise ignore it.
        //  - reconstruct the whole backfill stream with upstream and new mv snapshot read stream
        //    with the `snapshot_read_epoch`.
        //
        // When a chunk comes from snapshot, we forward it to the downstream and raise
        // `current_pos`.
        //
        // When we reach the end of the snapshot read stream, it means backfill has been
        // finished.
        //
        // Once the backfill loop ends, we forward the upstream directly to the downstream.
        if to_backfill {
            let mut upstream_chunk_buffer: Vec<StreamChunk> = vec![];
            let mut pending_barrier: Option<Barrier> = None;
            'backfill_loop: loop {
                let mut cur_barrier_snapshot_processed_rows: u64 = 0;
                let mut cur_barrier_upstream_processed_rows: u64 = 0;

                // We should not buffer rows from previous epoch, else we can have duplicates.
                assert!(upstream_chunk_buffer.is_empty());

                {
                    let left_upstream = upstream.by_ref().map(Either::Left);

                    let right_snapshot = pin!(Self::snapshot_read(
                        &self.upstream_table,
                        snapshot_read_epoch,
                        current_pos.clone(),
                        true,
                        &mut builder
                    )
                    .map(Either::Right),);

                    // Prefer to select upstream, so we can stop snapshot stream as soon as the
                    // barrier comes.
                    let backfill_stream =
                        select_with_strategy(left_upstream, right_snapshot, |_: &mut ()| {
                            stream::PollNext::Left
                        });

                    #[for_await]
                    for either in backfill_stream {
                        match either {
                            // Upstream
                            Either::Left(msg) => {
                                match msg? {
                                    Message::Barrier(barrier) => {
                                        // We have to process barrier outside of the loop.
                                        // This is because the backfill stream holds a mutable
                                        // reference to our chunk builder.
                                        // We want to create another mutable reference
                                        // to flush remaining chunks from the chunk builder
                                        // on barrier.
                                        // Hence we break here and process it after this block.
                                        pending_barrier = Some(barrier);
                                        break;
                                    }
                                    Message::Chunk(chunk) => {
                                        // Buffer the upstream chunk.
                                        upstream_chunk_buffer.push(chunk.compact());
                                    }
                                    Message::Watermark(_) => {
                                        // Ignore watermark during backfill.
                                    }
                                }
                            }
                            // Snapshot read
                            Either::Right(msg) => {
                                match msg? {
                                    None => {
                                        // End of the snapshot read stream.
                                        // We should not mark the chunk anymore,
                                        // otherwise, we will ignore some rows
                                        // in the buffer. Here we choose to never mark the chunk.
                                        // Consume with the renaming stream buffer chunk without
                                        // mark.
                                        for chunk in upstream_chunk_buffer.drain(..) {
                                            let chunk_cardinality = chunk.cardinality() as u64;
                                            cur_barrier_upstream_processed_rows +=
                                                chunk_cardinality;
                                            yield Message::Chunk(mapping_chunk(
                                                chunk,
                                                &self.output_indices,
                                            ));
                                        }

                                        break 'backfill_loop;
                                    }
                                    Some(chunk) => {
                                        // Raise the current position.
                                        // As snapshot read streams are ordered by pk, so we can
                                        // just use the last row to update `current_pos`.
                                        current_pos =
                                            Some(get_new_pos(&chunk, &pk_in_output_indices));

                                        let chunk_cardinality = chunk.cardinality() as u64;
                                        cur_barrier_snapshot_processed_rows += chunk_cardinality;
                                        total_snapshot_processed_rows += chunk_cardinality;
                                        yield Message::Chunk(mapping_chunk(
                                            chunk,
                                            &self.output_indices,
                                        ));
                                    }
                                }
                            }
                        }
                    }
                }
                // When we break out of inner backfill_stream loop, it means we have a barrier.
                // If there are no updates and there are no snapshots left,
                // we already finished backfill and should have exited the outer backfill loop.
                let barrier = match pending_barrier.take() {
                    Some(barrier) => barrier,
                    None => bail!("BUG: current_backfill loop exited without a barrier"),
                };

                // Process barrier:
                // - consume snapshot rows left in builder
                // - consume upstream buffer chunk
                // - switch snapshot

                // Consume snapshot rows left in builder
                let chunk = builder.consume_all();
                if let Some(chunk) = chunk {
                    let chunk_cardinality = chunk.cardinality() as u64;
                    let ops = vec![Op::Insert; chunk.capacity()];
                    let chunk = StreamChunk::from_parts(ops, chunk);
                    current_pos = Some(get_new_pos(&chunk, &pk_in_output_indices));

                    cur_barrier_snapshot_processed_rows += chunk_cardinality;
                    total_snapshot_processed_rows += chunk_cardinality;
                    yield Message::Chunk(mapping_chunk(chunk, &self.output_indices));
                }

                // Consume upstream buffer chunk
                // If no current_pos, means we did not process any snapshot
                // yet. In that case
                // we can just ignore the upstream buffer chunk, but still need to clean it.
                if let Some(current_pos) = &current_pos {
                    for chunk in upstream_chunk_buffer.drain(..) {
                        cur_barrier_upstream_processed_rows += chunk.cardinality() as u64;
                        yield Message::Chunk(mapping_chunk(
                            mark_chunk(chunk, current_pos, &pk_in_output_indices, pk_order),
                            &self.output_indices,
                        ));
                    }
                } else {
                    upstream_chunk_buffer.clear()
                }

                self.metrics
                    .backfill_snapshot_read_row_count
                    .with_label_values(&[
                        upstream_table_id.to_string().as_str(),
                        self.actor_id.to_string().as_str(),
                    ])
                    .inc_by(cur_barrier_snapshot_processed_rows);

                self.metrics
                    .backfill_upstream_output_row_count
                    .with_label_values(&[
                        upstream_table_id.to_string().as_str(),
                        self.actor_id.to_string().as_str(),
                    ])
                    .inc_by(cur_barrier_upstream_processed_rows);

                // Update snapshot read epoch.
                snapshot_read_epoch = barrier.epoch.prev;

                self.progress.update(
                    barrier.epoch.curr,
                    snapshot_read_epoch,
                    total_snapshot_processed_rows,
                );

                // Persist state on barrier
                Self::persist_state(
                    barrier.epoch,
                    &mut self.state_table,
                    false,
                    &current_pos,
                    &mut old_state,
                    &mut current_state,
                )
                .await?;

                yield Message::Barrier(barrier);

                // We will switch snapshot at the start of the next iteration of the backfill loop.
            }
        }

        tracing::trace!(
            actor = self.actor_id,
            "Backfill has already finished and forward messages directly to the downstream"
        );

        // Wait for first barrier to come after backfill is finished.
        // So we can update our progress + persist the status.
        while let Some(Ok(msg)) = upstream.next().await {
            if let Some(msg) = mapping_message(msg, &self.output_indices) {
                // If not finished then we need to update state, otherwise no need.
                if let Message::Barrier(barrier) = &msg && !is_finished {
                    // If snapshot was empty, we do not need to backfill,
                    // but we still need to persist the finished state.
                    // We currently persist it on the second barrier here rather than first.
                    // This is because we can't update state table in first epoch,
                    // since it expects to have been initialized in previous epoch
                    // (there's no epoch before the first epoch).
                    if is_snapshot_empty {
                        current_pos =
                            Some(construct_initial_finished_state(pk_in_output_indices.len()))
                    }

                    // We will update current_pos at least once,
                    // since snapshot read has to be non-empty,
                    // Or snapshot was empty and we construct a placeholder state.
                    debug_assert_ne!(current_pos, None);

                    Self::persist_state(
                        barrier.epoch,
                        &mut self.state_table,
                        true,
                        &current_pos,
                        &mut old_state,
                        &mut current_state,
                    )
                    .await?;
                    self.progress.finish(barrier.epoch.curr);
                    yield msg;
                    break;
                }
                yield msg;
            }
        }

        // After progress finished + state persisted,
        // we can forward messages directly to the downstream,
        // as backfill is finished.
        #[for_await]
        for msg in upstream {
            if let Some(msg) = mapping_message(msg?, &self.output_indices) {
                if let Some(state_table) = self.state_table.as_mut() && let Message::Barrier(barrier) = &msg {
                        state_table.commit_no_data_expected(barrier.epoch);
                    }
                yield msg;
            }
        }
    }

    /// Snapshot read the upstream mv.
    /// The rows from upstream snapshot read will be buffered inside the `builder`.
    /// If snapshot is dropped before its rows are consumed,
    /// remaining data in `builder` must be flushed manually.
    /// Otherwise when we scan a new snapshot, it is possible the rows in the `builder` would be
    /// present, Then when we flush we contain duplicate rows.
    #[try_stream(ok = Option<StreamChunk>, error = StreamExecutorError)]
    async fn snapshot_read<'a>(
        upstream_table: &'a StorageTable<S>,
        epoch: u64,
        current_pos: Option<OwnedRow>,
        ordered: bool,
        builder: &'a mut DataChunkBuilder,
    ) {
        let range_bounds = compute_bounds(upstream_table.pk_indices(), current_pos);
        let range_bounds = match range_bounds {
            None => {
                yield None;
                return Ok(());
            }
            Some(range_bounds) => range_bounds,
        };

        // We use uncommitted read here, because we have already scheduled the `BackfillExecutor`
        // together with the upstream mv.
        let iter = upstream_table
            .batch_iter_with_pk_bounds(
                HummockReadEpoch::NoWait(epoch),
                row::empty(),
                range_bounds,
                ordered,
                PrefetchOptions::new_for_exhaust_iter(),
            )
            .await?;
        let row_iter = owned_row_iter(iter);
        pin_mut!(row_iter);

        #[for_await]
<<<<<<< HEAD
        for chunk in iter_chunks(row_iter, chunk_size, builder) {
            yield Some(chunk?);
=======
        for chunk in iter_chunks(row_iter, builder) {
            yield chunk?;
>>>>>>> c3e988b5
        }
        yield None;
    }

    async fn persist_state(
        epoch: EpochPair,
        table: &mut Option<StateTable<S>>,
        is_finished: bool,
        current_pos: &Option<OwnedRow>,
        old_state: &mut Option<Vec<Datum>>,
        current_state: &mut [Datum],
    ) -> StreamExecutorResult<()> {
        // Backwards compatibility with no state table in backfill.
        let Some(table) = table else { return Ok(()) };
        utils::persist_state(
            epoch,
            table,
            is_finished,
            current_pos,
            old_state,
            current_state,
        )
        .await
    }
}

impl<S> Executor for BackfillExecutor<S>
where
    S: StateStore,
{
    fn execute(self: Box<Self>) -> BoxedMessageStream {
        self.execute_inner().boxed()
    }

    fn schema(&self) -> &Schema {
        &self.info.schema
    }

    fn pk_indices(&self) -> PkIndicesRef<'_> {
        &self.info.pk_indices
    }

    fn identity(&self) -> &str {
        &self.info.identity
    }
}<|MERGE_RESOLUTION|>--- conflicted
+++ resolved
@@ -517,13 +517,8 @@
         pin_mut!(row_iter);
 
         #[for_await]
-<<<<<<< HEAD
-        for chunk in iter_chunks(row_iter, chunk_size, builder) {
+        for chunk in iter_chunks(row_iter, builder) {
             yield Some(chunk?);
-=======
-        for chunk in iter_chunks(row_iter, builder) {
-            yield chunk?;
->>>>>>> c3e988b5
         }
         yield None;
     }
