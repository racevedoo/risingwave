--- conflicted
+++ resolved
@@ -511,13 +511,8 @@
         pin_mut!(row_iter);
 
         #[for_await]
-<<<<<<< HEAD
-        for chunk in iter_chunks(iter, chunk_size, builder) {
+        for chunk in iter_chunks(row_iter, chunk_size, builder) {
             yield Some(chunk?);
-=======
-        for chunk in iter_chunks(row_iter, chunk_size, builder) {
-            yield chunk?;
->>>>>>> 15f4fdd4
         }
         yield None;
     }
