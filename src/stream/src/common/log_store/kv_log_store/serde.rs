// Copyright 2023 RisingWave Labs
//
// Licensed under the Apache License, Version 2.0 (the "License");
// you may not use this file except in compliance with the License.
// You may obtain a copy of the License at
//
//     http://www.apache.org/licenses/LICENSE-2.0
//
// Unless required by applicable law or agreed to in writing, software
// distributed under the License is distributed on an "AS IS" BASIS,
// WITHOUT WARRANTIES OR CONDITIONS OF ANY KIND, either express or implied.
// See the License for the specific language governing permissions and
// limitations under the License.

use std::mem::replace;
use std::pin::Pin;
use std::sync::Arc;

use anyhow::anyhow;
use bytes::Bytes;
use futures::stream::{FuturesUnordered, StreamFuture};
use futures::{pin_mut, Stream, StreamExt, TryStreamExt};
use futures_async_stream::try_stream;
use itertools::Itertools;
use risingwave_common::array::{Op, StreamChunk};
use risingwave_common::buffer::Bitmap;
use risingwave_common::catalog::ColumnDesc;
use risingwave_common::constants::log_store::{
    EPOCH_COLUMN_INDEX, EPOCH_COLUMN_TYPE, KV_LOG_STORE_PREDEFINED_COLUMNS, PK_TYPES,
    ROW_OP_COLUMN_INDEX, SEQ_ID_COLUMN_INDEX,
};
use risingwave_common::hash::VirtualNode;
use risingwave_common::row::{OwnedRow, Row, RowExt};
use risingwave_common::types::{DataType, ScalarImpl};
use risingwave_common::util::chunk_coalesce::DataChunkBuilder;
use risingwave_common::util::row_serde::OrderedRowSerde;
use risingwave_common::util::sort_util::OrderType;
use risingwave_common::util::value_encoding::{
    BasicSerde, ValueRowDeserializer, ValueRowSerializer,
};
use risingwave_hummock_sdk::key::{next_key, TableKey};
use risingwave_pb::catalog::Table;
use risingwave_storage::row_serde::row_serde_util::serialize_pk_with_vnode;
use risingwave_storage::row_serde::value_serde::ValueRowSerdeNew;
use risingwave_storage::store::StateStoreReadIterStream;
use risingwave_storage::table::{compute_vnode, Distribution};

use crate::common::log_store::kv_log_store::{
    ReaderTruncationOffsetType, RowOpCodeType, SeqIdType,
};
use crate::common::log_store::{LogStoreError, LogStoreResult};

const INSERT_OP_CODE: RowOpCodeType = 1;
const DELETE_OP_CODE: RowOpCodeType = 2;
const UPDATE_INSERT_OP_CODE: RowOpCodeType = 3;
const UPDATE_DELETE_OP_CODE: RowOpCodeType = 4;
const BARRIER_OP_CODE: RowOpCodeType = 5;
const CHECKPOINT_BARRIER_OP_CODE: RowOpCodeType = 6;

#[derive(Eq, PartialEq, Debug)]
enum LogStoreRowOp {
    Row { op: Op, row: OwnedRow },
    Barrier { is_checkpoint: bool },
}

#[derive(Clone)]
pub(crate) struct LogStoreRowSerde {
    /// Used for serializing and deserializing the primary key.
    pk_serde: OrderedRowSerde,

    /// Row deserializer with value encoding
    row_serde: BasicSerde,

    /// Serde of epoch
    epoch_serde: OrderedRowSerde,

    /// Indices of distribution key for computing vnode.
    /// Note that the index is based on the all columns of the table, instead of the output ones.
    // FIXME: revisit constructions and usages.
    dist_key_indices: Vec<usize>,

    /// Virtual nodes that the table is partitioned into.
    ///
    /// Only the rows whose vnode of the primary key is in this set will be visible to the
    /// executor. The table will also check whether the written rows
    /// conform to this partition.
    vnodes: Arc<Bitmap>,

    /// The schema of payload
    payload_schema: Vec<DataType>,
}

impl LogStoreRowSerde {
    pub(crate) fn new(table_catalog: &Table, vnodes: Option<Arc<Bitmap>>) -> Self {
        let table_columns: Vec<ColumnDesc> = table_catalog
            .columns
            .iter()
            .map(|col| col.column_desc.as_ref().unwrap().into())
            .collect();
        let dist_key_indices: Vec<usize> = table_catalog
            .distribution_key
            .iter()
            .map(|dist_index| *dist_index as usize)
            .collect();

        let input_value_indices = table_catalog
            .value_indices
            .iter()
            .map(|val| *val as usize)
            .collect_vec();

        let data_types = input_value_indices
            .iter()
            .map(|idx| table_columns[*idx].data_type.clone())
            .collect_vec();

        // There are 3 predefined columns for kv log store:
        assert!(data_types.len() > KV_LOG_STORE_PREDEFINED_COLUMNS.len());
        for i in 0..KV_LOG_STORE_PREDEFINED_COLUMNS.len() {
            assert_eq!(data_types[i], KV_LOG_STORE_PREDEFINED_COLUMNS[i].1);
        }

        let payload_schema = data_types[KV_LOG_STORE_PREDEFINED_COLUMNS.len()..].to_vec();

        let row_serde = BasicSerde::new(input_value_indices.into(), table_columns.into());

        let vnodes = match vnodes {
            Some(vnodes) => vnodes,

            None => Distribution::fallback_vnodes(),
        };

        // epoch and seq_id. The seq_id of barrier is set null, and therefore the second order type
        // is nulls last
        let pk_serde = OrderedRowSerde::new(
            Vec::from(PK_TYPES),
            vec![OrderType::ascending(), OrderType::ascending_nulls_last()],
        );

        let epoch_serde =
            OrderedRowSerde::new(vec![EPOCH_COLUMN_TYPE], vec![OrderType::ascending()]);

        Self {
            pk_serde,
            row_serde,
            epoch_serde,
            dist_key_indices,
            vnodes,
            payload_schema,
        }
    }

    pub(crate) fn update_vnode_bitmap(&mut self, vnodes: Arc<Bitmap>) {
        self.vnodes = vnodes;
    }

    pub(crate) fn vnodes(&self) -> &Bitmap {
        self.vnodes.as_ref()
    }

    pub(crate) fn encode_epoch(epoch: u64) -> i64 {
        epoch as i64 ^ (1i64 << 63)
    }

    pub(crate) fn decode_epoch(encoded_epoch: i64) -> u64 {
        encoded_epoch as u64 ^ (1u64 << 63)
    }
}

impl LogStoreRowSerde {
    pub(crate) fn serialize_data_row(
        &self,
        epoch: u64,
        seq_id: SeqIdType,
        op: Op,
        row: impl Row,
    ) -> (VirtualNode, TableKey<Bytes>, Bytes) {
        let pk = [
            Some(ScalarImpl::Int64(Self::encode_epoch(epoch))),
            Some(ScalarImpl::Int32(seq_id)),
        ];
        let op_code = match op {
            Op::Insert => INSERT_OP_CODE,
            Op::Delete => DELETE_OP_CODE,
            Op::UpdateDelete => UPDATE_DELETE_OP_CODE,
            Op::UpdateInsert => UPDATE_INSERT_OP_CODE,
        };
        let extended_row = pk
            .clone()
            .chain([Some(ScalarImpl::Int16(op_code))])
            .chain(row);
        let vnode = compute_vnode(&extended_row, &self.dist_key_indices, &self.vnodes);
        let key_bytes = serialize_pk_with_vnode(&pk, &self.pk_serde, vnode);
        let value_bytes = self.row_serde.serialize(extended_row).into();
        (vnode, key_bytes, value_bytes)
    }

    pub(crate) fn serialize_barrier(
        &self,
        epoch: u64,
        vnode: VirtualNode,
        is_checkpoint: bool,
    ) -> (TableKey<Bytes>, Bytes) {
        let pk = [Some(ScalarImpl::Int64(Self::encode_epoch(epoch))), None];

        let op_code = if is_checkpoint {
            CHECKPOINT_BARRIER_OP_CODE
        } else {
            BARRIER_OP_CODE
        };

        let extended_row = pk
            .clone()
            .chain([Some(ScalarImpl::Int16(op_code))])
            .chain(OwnedRow::new(vec![None; self.payload_schema.len()]));
        let key_bytes = serialize_pk_with_vnode(&pk, &self.pk_serde, vnode);
        let value_bytes = self.row_serde.serialize(extended_row).into();
        (key_bytes, value_bytes)
    }

    pub(crate) fn serialize_epoch(&self, vnode: VirtualNode, epoch: u64) -> TableKey<Bytes> {
        serialize_pk_with_vnode(
            [Some(ScalarImpl::Int64(Self::encode_epoch(epoch)))],
            &self.epoch_serde,
            vnode,
        )
    }

    pub(crate) fn serialize_log_store_pk(
        &self,
        vnode: VirtualNode,
        epoch: u64,
<<<<<<< HEAD
        seq_id: Option<SeqIdType>,
    ) -> Bytes {
=======
        seq_id: SeqIdType,
    ) -> TableKey<Bytes> {
>>>>>>> ed96064e
        serialize_pk_with_vnode(
            [
                Some(ScalarImpl::Int64(Self::encode_epoch(epoch))),
                seq_id.map(ScalarImpl::Int32),
            ],
            &self.pk_serde,
            vnode,
        )
    }

    pub(crate) fn serialize_truncation_offset_watermark(
        &self,
        vnode: VirtualNode,
        offset: ReaderTruncationOffsetType,
    ) -> Bytes {
        let (epoch, seq_id) = offset;
        let curr_offset = self.serialize_log_store_pk(vnode, epoch, seq_id);
        let ret = Bytes::from(next_key(&curr_offset));
        assert!(!ret.is_empty());
        ret
    }
}

impl LogStoreRowSerde {
    fn deserialize(&self, value_bytes: Bytes) -> LogStoreResult<(u64, LogStoreRowOp)> {
        let row_data = self.row_serde.deserialize(&value_bytes)?;

        let payload_row = OwnedRow::new(row_data[KV_LOG_STORE_PREDEFINED_COLUMNS.len()..].to_vec());
        let epoch = Self::decode_epoch(*row_data[EPOCH_COLUMN_INDEX].as_ref().unwrap().as_int64());
        let row_op_code = *row_data[ROW_OP_COLUMN_INDEX].as_ref().unwrap().as_int16();

        let op = match row_op_code {
            INSERT_OP_CODE => LogStoreRowOp::Row {
                op: Op::Insert,
                row: payload_row,
            },
            DELETE_OP_CODE => LogStoreRowOp::Row {
                op: Op::Delete,
                row: payload_row,
            },
            UPDATE_INSERT_OP_CODE => LogStoreRowOp::Row {
                op: Op::UpdateInsert,
                row: payload_row,
            },
            UPDATE_DELETE_OP_CODE => LogStoreRowOp::Row {
                op: Op::UpdateDelete,
                row: payload_row,
            },
            BARRIER_OP_CODE => {
                assert!(row_data[SEQ_ID_COLUMN_INDEX].is_none());
                LogStoreRowOp::Barrier {
                    is_checkpoint: false,
                }
            }
            CHECKPOINT_BARRIER_OP_CODE => {
                assert!(row_data[SEQ_ID_COLUMN_INDEX].is_none());
                LogStoreRowOp::Barrier {
                    is_checkpoint: true,
                }
            }
            _ => unreachable!("invalid row op code: {}", row_op_code),
        };
        Ok((epoch, op))
    }

    pub(crate) async fn deserialize_stream_chunk(
        &self,
        stream: impl StateStoreReadIterStream,
        start_seq_id: SeqIdType,
        end_seq_id: SeqIdType,
        expected_epoch: u64,
    ) -> LogStoreResult<StreamChunk> {
        pin_mut!(stream);
        let size_bound = (end_seq_id - start_seq_id + 1) as usize;
        let mut data_chunk_builder =
            DataChunkBuilder::new(self.payload_schema.clone(), size_bound + 1);
        let mut ops = Vec::with_capacity(size_bound);
        while let Some((_, value)) = stream.try_next().await? {
            match self.deserialize(value)? {
                (epoch, LogStoreRowOp::Row { op, row }) => {
                    if epoch != expected_epoch {
                        return Err(LogStoreError::Internal(anyhow!(
                            "decoded epoch {} not match expected epoch {}",
                            epoch,
                            expected_epoch
                        )));
                    }
                    ops.push(op);
                    if ops.len() > size_bound {
                        return Err(LogStoreError::Internal(anyhow!(
                            "row count {} exceed size bound {}",
                            ops.len(),
                            size_bound
                        )));
                    }
                    assert!(data_chunk_builder.append_one_row(row).is_none());
                }
                (_, LogStoreRowOp::Barrier { .. }) => {
                    return Err(LogStoreError::Internal(anyhow!(
                        "should not get barrier when decoding stream chunk"
                    )));
                }
            }
        }
        if ops.is_empty() {
            return Err(LogStoreError::Internal(anyhow!(
                "should not get empty row when decoding stream chunk. start seq id: {}, end seq id {}",
                start_seq_id,
                end_seq_id))
            );
        }
        Ok(StreamChunk::from_parts(
            ops,
            data_chunk_builder
                .consume_all()
                .expect("should not be empty"),
        ))
    }
}

#[derive(Debug)]
enum StreamState {
    /// The stream has not emitted any row op yet.
    Uninitialized,
    /// All parallelism of stream are consuming row.
    AllConsumingRow { curr_epoch: u64 },
    /// Some parallelism has reached the barrier, and is waiting for other parallelism to reach the
    /// barrier.
    BarrierAligning {
        curr_epoch: u64,
        is_checkpoint: bool,
    },
    /// All parallelism has reached the barrier, and the barrier is emitted.
    BarrierEmitted { prev_epoch: u64 },
}

pub(crate) enum KvLogStoreItem {
    StreamChunk(StreamChunk),
    Barrier { is_checkpoint: bool },
}

struct LogStoreRowOpStream<S: StateStoreReadIterStream> {
    serde: LogStoreRowSerde,

    /// Streams that have not reached a barrier
    row_streams: FuturesUnordered<StreamFuture<Pin<Box<S>>>>,

    /// Streams that have reached a barrier
    barrier_streams: Vec<Pin<Box<S>>>,

    stream_state: StreamState,
}

impl<S: StateStoreReadIterStream> LogStoreRowOpStream<S> {
    pub(crate) fn new(streams: Vec<S>, serde: LogStoreRowSerde) -> Self {
        assert!(!streams.is_empty());
        Self {
            serde,
            barrier_streams: Vec::with_capacity(streams.len()),
            row_streams: streams
                .into_iter()
                .map(|s| Box::pin(s).into_future())
                .collect(),
            stream_state: StreamState::Uninitialized,
        }
    }

    fn check_epoch(&self, epoch: u64) -> LogStoreResult<()> {
        match &self.stream_state {
            StreamState::Uninitialized => Ok(()),
            StreamState::AllConsumingRow { curr_epoch }
            | StreamState::BarrierAligning { curr_epoch, .. } => {
                if *curr_epoch != epoch {
                    Err(LogStoreError::Internal(anyhow!(
                        "epoch {} does not match with current epoch {}",
                        epoch,
                        curr_epoch
                    )))
                } else {
                    Ok(())
                }
            }

            StreamState::BarrierEmitted { prev_epoch } => {
                if *prev_epoch >= epoch {
                    Err(LogStoreError::Internal(anyhow!(
                        "epoch {} should be greater than prev epoch {}",
                        epoch,
                        prev_epoch
                    )))
                } else {
                    Ok(())
                }
            }
        }
    }

    fn check_is_checkpoint(&self, is_checkpoint: bool) -> LogStoreResult<()> {
        if let StreamState::BarrierAligning {
            is_checkpoint: curr_is_checkpoint,
            ..
        } = &self.stream_state
        {
            if is_checkpoint == *curr_is_checkpoint {
                Ok(())
            } else {
                Err(LogStoreError::Internal(anyhow!(
                    "current aligning barrier is_checkpoint: {}, current barrier is_checkpoint {}",
                    curr_is_checkpoint,
                    is_checkpoint
                )))
            }
        } else {
            Ok(())
        }
    }

    #[try_stream(ok = (u64, KvLogStoreItem), error = LogStoreError)]
    async fn into_log_store_item_stream(self, chunk_size: usize) {
        let mut ops = Vec::with_capacity(chunk_size);
        let mut data_chunk_builder =
            DataChunkBuilder::new(self.serde.payload_schema.clone(), chunk_size);

        let this = self;
        pin_mut!(this);

        while let Some((epoch, row_op)) = this.next_op().await? {
            match row_op {
                LogStoreRowOp::Row { op, row } => {
                    ops.push(op);
                    if let Some(chunk) = data_chunk_builder.append_one_row(row) {
                        let ops = replace(&mut ops, Vec::with_capacity(chunk_size));
                        yield (
                            epoch,
                            KvLogStoreItem::StreamChunk(StreamChunk::from_parts(ops, chunk)),
                        );
                    }
                }
                LogStoreRowOp::Barrier { is_checkpoint } => {
                    if let Some(chunk) = data_chunk_builder.consume_all() {
                        let ops = replace(&mut ops, Vec::with_capacity(chunk_size));
                        yield (
                            epoch,
                            KvLogStoreItem::StreamChunk(StreamChunk::from_parts(ops, chunk)),
                        );
                    }
                    yield (epoch, KvLogStoreItem::Barrier { is_checkpoint })
                }
            }
        }
    }
}

pub(crate) type LogStoreItemStream<S> = impl Stream<Item = LogStoreResult<(u64, KvLogStoreItem)>>;
pub(crate) fn new_log_store_item_stream<S: StateStoreReadIterStream>(
    streams: Vec<S>,
    serde: LogStoreRowSerde,
    chunk_size: usize,
) -> LogStoreItemStream<S> {
    LogStoreRowOpStream::new(streams, serde).into_log_store_item_stream(chunk_size)
}

impl<S: StateStoreReadIterStream> LogStoreRowOpStream<S> {
    async fn next_op(&mut self) -> LogStoreResult<Option<(u64, LogStoreRowOp)>> {
        assert!(!self.row_streams.is_empty());
        while let (Some(result), stream) = self
            .row_streams
            .next()
            .await
            .expect("row stream should not be empty when polled")
        {
            let (_key, value): (_, Bytes) = result?;
            let (decoded_epoch, op) = self.serde.deserialize(value)?;
            self.check_epoch(decoded_epoch)?;
            match op {
                LogStoreRowOp::Row { op, row } => {
                    match &self.stream_state {
                        StreamState::Uninitialized | StreamState::BarrierEmitted { .. } => {
                            self.stream_state = StreamState::AllConsumingRow {
                                curr_epoch: decoded_epoch,
                            }
                        }
                        _ => {}
                    };
                    self.row_streams.push(stream.into_future());
                    return Ok(Some((decoded_epoch, LogStoreRowOp::Row { op, row })));
                }
                LogStoreRowOp::Barrier { is_checkpoint } => {
                    self.check_is_checkpoint(is_checkpoint)?;
                    // Put the current stream to the barrier streams
                    self.barrier_streams.push(stream);

                    if self.row_streams.is_empty() {
                        self.stream_state = StreamState::BarrierEmitted {
                            prev_epoch: decoded_epoch,
                        };
                        while let Some(stream) = self.barrier_streams.pop() {
                            self.row_streams.push(stream.into_future());
                        }
                        return Ok(Some((
                            decoded_epoch,
                            LogStoreRowOp::Barrier { is_checkpoint },
                        )));
                    } else {
                        self.stream_state = StreamState::BarrierAligning {
                            curr_epoch: decoded_epoch,
                            is_checkpoint,
                        };
                        continue;
                    }
                }
            }
        }
        // End of stream
        match &self.stream_state {
            StreamState::BarrierEmitted { .. } | StreamState::Uninitialized => {},
            s => return Err(LogStoreError::Internal(
                anyhow!(
                    "when any of the stream reaches the end, it should be right after emitting an barrier. Current state: {:?}",
                    s)
                )
            ),
        }
        assert!(
            self.barrier_streams.is_empty(),
            "should not have any pending barrier received stream after barrier emit"
        );
        if cfg!(debug_assertion) {
            while let Some((opt, _stream)) = self.row_streams.next().await {
                if let Some(result) = opt {
                    return Err(LogStoreError::Internal(
                        anyhow!("when any of the stream reaches the end, other stream should also reaches the end, but poll result: {:?}", result))
                    );
                }
            }
        }
        Ok(None)
    }
}

#[cfg(test)]
mod tests {
    use std::future::poll_fn;
    use std::task::Poll;

    use futures::stream::empty;
    use futures::{pin_mut, stream, StreamExt, TryStreamExt};
    use itertools::Itertools;
    use rand::prelude::SliceRandom;
    use rand::thread_rng;
    use risingwave_common::array::{Op, StreamChunk};
    use risingwave_common::row::{OwnedRow, Row};
    use risingwave_common::types::DataType;
    use risingwave_common::util::chunk_coalesce::DataChunkBuilder;
    use risingwave_hummock_sdk::key::FullKey;
    use risingwave_storage::store::StateStoreReadIterStream;
    use risingwave_storage::table::DEFAULT_VNODE;
    use tokio::sync::oneshot;
    use tokio::sync::oneshot::Sender;

    use crate::common::log_store::kv_log_store::serde::{
        new_log_store_item_stream, KvLogStoreItem, LogStoreRowOp, LogStoreRowOpStream,
        LogStoreRowSerde,
    };
    use crate::common::log_store::kv_log_store::test_utils::{
        gen_test_data, gen_test_log_store_table, TEST_TABLE_ID,
    };
    use crate::common::log_store::kv_log_store::SeqIdType;

    const EPOCH1: u64 = 233;
    const EPOCH2: u64 = EPOCH1 + 1;

    #[test]
    fn test_serde() {
        let table = gen_test_log_store_table();

        let serde = LogStoreRowSerde::new(&table, None);

        let (ops, rows) = gen_test_data(0);

        let mut builder = DataChunkBuilder::new(vec![DataType::Int64, DataType::Varchar], 1000000);
        for row in &rows {
            assert!(builder.append_one_row(row).is_none());
        }
        let data_chunk = builder.consume_all().unwrap();
        let stream_chunk = StreamChunk::from_parts(ops, data_chunk);

        let mut epoch = 233u64;

        let mut serialized_keys = vec![];
        let mut seq_id = 1;

        let delete_range_right1 =
            serde.serialize_truncation_offset_watermark(DEFAULT_VNODE, (epoch, None));

        for (op, row) in stream_chunk.rows() {
            let (_, key, value) = serde.serialize_data_row(epoch, seq_id, op, row);
            assert!(key.as_ref() < delete_range_right1);
            serialized_keys.push(key);
            let (decoded_epoch, row_op) = serde.deserialize(value).unwrap();
            assert_eq!(decoded_epoch, epoch);
            match row_op {
                LogStoreRowOp::Row {
                    op: deserialized_op,
                    row: deserialized_row,
                } => {
                    assert_eq!(&op, &deserialized_op);
                    assert_eq!(row.to_owned_row(), deserialized_row);
                }
                LogStoreRowOp::Barrier { .. } => unreachable!(),
            }
            seq_id += 1;
        }

        let (key, encoded_barrier) = serde.serialize_barrier(epoch, DEFAULT_VNODE, false);
        match serde.deserialize(encoded_barrier).unwrap() {
            (decoded_epoch, LogStoreRowOp::Barrier { is_checkpoint }) => {
                assert!(!is_checkpoint);
                assert_eq!(decoded_epoch, epoch);
            }
            _ => unreachable!(),
        }
        assert!(key.as_ref() < delete_range_right1);
        serialized_keys.push(key);

        seq_id = 1;
        epoch += 1;

        let delete_range_right2 =
            serde.serialize_truncation_offset_watermark(DEFAULT_VNODE, (epoch, None));

        for (op, row) in stream_chunk.rows() {
            let (_, key, value) = serde.serialize_data_row(epoch, seq_id, op, row);
            assert!(key.as_ref() >= delete_range_right1);
            assert!(key.as_ref() < delete_range_right2);
            serialized_keys.push(key);
            let (decoded_epoch, row_op) = serde.deserialize(value).unwrap();
            assert_eq!(decoded_epoch, epoch);
            match row_op {
                LogStoreRowOp::Row {
                    op: deserialized_op,
                    row: deserialized_row,
                } => {
                    assert_eq!(&op, &deserialized_op);
                    assert_eq!(row.to_owned_row(), deserialized_row);
                }
                LogStoreRowOp::Barrier { .. } => unreachable!(),
            }
            seq_id += 1;
        }

        let (key, encoded_checkpoint_barrier) = serde.serialize_barrier(epoch, DEFAULT_VNODE, true);
        match serde.deserialize(encoded_checkpoint_barrier).unwrap() {
            (decoded_epoch, LogStoreRowOp::Barrier { is_checkpoint }) => {
                assert_eq!(decoded_epoch, epoch);
                assert!(is_checkpoint);
            }
            _ => unreachable!(),
        }
        assert!(key.as_ref() >= delete_range_right1);
        assert!(key.as_ref() < delete_range_right2);
        serialized_keys.push(key);

        assert_eq!(serialized_keys.len(), 2 * rows.len() + 2);
        assert!(serialized_keys.is_sorted());
    }

    #[test]
    fn test_encode_epoch() {
        let epochs = vec![
            u64::MIN,
            1u64,
            2,
            3,
            1 + (1 << 63),
            2 + (1 << 63),
            3 + (1 << 63),
            u64::MAX,
        ];
        assert!(epochs.is_sorted());
        let encoded_epochs = epochs
            .iter()
            .map(|epoch| LogStoreRowSerde::encode_epoch(*epoch))
            .collect_vec();
        assert!(encoded_epochs.is_sorted());
        assert_eq!(
            epochs,
            encoded_epochs
                .into_iter()
                .map(LogStoreRowSerde::decode_epoch)
                .collect_vec()
        );
    }

    #[tokio::test]
    async fn test_deserialize_stream_chunk() {
        let table = gen_test_log_store_table();
        let serde = LogStoreRowSerde::new(&table, None);

        let (ops, rows) = gen_test_data(0);

        let mut seq_id = 1;
        let start_seq_id = seq_id;

        let (stream, tx) = gen_row_stream(
            serde.clone(),
            ops.clone(),
            rows.clone(),
            EPOCH1,
            &mut seq_id,
        );
        let end_seq_id = seq_id - 1;
        tx.send(()).unwrap();
        let chunk = serde
            .deserialize_stream_chunk(stream, start_seq_id, end_seq_id, EPOCH1)
            .await
            .unwrap();
        for (i, (op, row)) in chunk.rows().enumerate() {
            assert_eq!(ops[i], op);
            assert_eq!(rows[i], row.to_owned_row());
        }
    }

    fn gen_row_stream(
        serde: LogStoreRowSerde,
        ops: Vec<Op>,
        rows: Vec<OwnedRow>,
        epoch: u64,
        seq_id: &mut SeqIdType,
    ) -> (impl StateStoreReadIterStream, Sender<()>) {
        let (tx, rx) = oneshot::channel();
        let row_data = ops
            .into_iter()
            .zip_eq(rows)
            .map(|(op, row)| {
                let (_, key, value) = serde.serialize_data_row(epoch, *seq_id, op, row);
                *seq_id += 1;
                Ok((FullKey::new(TEST_TABLE_ID, key, epoch), value))
            })
            .collect_vec();
        (
            stream::once(async move {
                rx.await.unwrap();
                stream::iter(row_data)
            })
            .flatten(),
            tx,
        )
    }

    fn gen_single_test_stream(
        serde: LogStoreRowSerde,
        seq_id: &mut SeqIdType,
        base: i64,
    ) -> (
        impl StateStoreReadIterStream,
        oneshot::Sender<()>,
        oneshot::Sender<()>,
    ) {
        let (ops, rows) = gen_test_data(base);
        let (row_stream, tx1) =
            gen_row_stream(serde.clone(), ops.clone(), rows.clone(), EPOCH1, seq_id);
        let stream = row_stream.chain(stream::once({
            let serde = serde.clone();
            async move {
                let (key, value) = serde.serialize_barrier(EPOCH1, DEFAULT_VNODE, false);
                Ok((FullKey::new(TEST_TABLE_ID, key, EPOCH1), value))
            }
        }));
        let (row_stream, tx2) = gen_row_stream(serde.clone(), ops, rows, EPOCH2, seq_id);
        let stream = stream.chain(row_stream).chain(stream::once({
            async move {
                let (key, value) = serde.serialize_barrier(EPOCH2, DEFAULT_VNODE, true);
                Ok((FullKey::new(TEST_TABLE_ID, key, EPOCH2), value))
            }
        }));
        (stream, tx1, tx2)
    }

    #[allow(clippy::type_complexity)]
    fn gen_multi_test_stream(
        serde: LogStoreRowSerde,
        size: usize,
    ) -> (
        LogStoreRowOpStream<impl StateStoreReadIterStream>,
        Vec<Option<Sender<()>>>,
        Vec<Option<Sender<()>>>,
        Vec<Vec<Op>>,
        Vec<Vec<OwnedRow>>,
    ) {
        let mut seq_id = 1;
        let mut streams = Vec::new();
        let mut tx1 = Vec::new();
        let mut tx2 = Vec::new();
        for i in 0..size {
            let (s, t1, t2) = gen_single_test_stream(serde.clone(), &mut seq_id, (100 * i) as _);
            streams.push(s);
            tx1.push(Some(t1));
            tx2.push(Some(t2));
        }

        let stream = LogStoreRowOpStream::new(streams, serde);

        let mut ops = Vec::new();
        let mut rows = Vec::new();

        for i in 0..size {
            let (o, r) = gen_test_data((100 * i) as _);
            ops.push(o);
            rows.push(r);
        }

        (stream, tx1, tx2, ops, rows)
    }

    #[tokio::test]
    async fn test_row_stream_basic() {
        let table = gen_test_log_store_table();

        let serde = LogStoreRowSerde::new(&table, None);

        const MERGE_SIZE: usize = 10;

        let (stream, mut tx1, mut tx2, ops, rows) = gen_multi_test_stream(serde, MERGE_SIZE);

        pin_mut!(stream);

        let mut index = (0..MERGE_SIZE).collect_vec();
        index.shuffle(&mut thread_rng());

        for i in index {
            tx1[i].take().unwrap().send(()).unwrap();
            for j in 0..ops[i].len() {
                assert_eq!(
                    (
                        EPOCH1,
                        LogStoreRowOp::Row {
                            op: ops[i][j],
                            row: rows[i][j].clone(),
                        }
                    ),
                    stream.next_op().await.unwrap().unwrap()
                );
            }
        }

        assert_eq!(
            (
                EPOCH1,
                LogStoreRowOp::Barrier {
                    is_checkpoint: false
                }
            ),
            stream.next_op().await.unwrap().unwrap()
        );

        let mut index = (0..MERGE_SIZE).collect_vec();
        index.shuffle(&mut thread_rng());

        for i in index {
            tx2[i].take().unwrap().send(()).unwrap();
            for j in 0..ops[i].len() {
                assert_eq!(
                    (
                        EPOCH2,
                        LogStoreRowOp::Row {
                            op: ops[i][j],
                            row: rows[i][j].clone(),
                        }
                    ),
                    stream.next_op().await.unwrap().unwrap()
                );
            }
        }

        assert_eq!(
            (
                EPOCH2,
                LogStoreRowOp::Barrier {
                    is_checkpoint: true,
                }
            ),
            stream.next_op().await.unwrap().unwrap()
        );

        assert!(stream.next_op().await.unwrap().is_none());
    }

    #[tokio::test]
    async fn test_log_store_stream_basic() {
        let table = gen_test_log_store_table();

        let serde = LogStoreRowSerde::new(&table, None);

        let mut seq_id = 1;
        let (stream, tx1, tx2) = gen_single_test_stream(serde.clone(), &mut seq_id, 0);
        let (ops, rows) = gen_test_data(0);

        const CHUNK_SIZE: usize = 3;

        let stream = new_log_store_item_stream(vec![stream], serde, CHUNK_SIZE);

        pin_mut!(stream);

        assert!(poll_fn(|cx| Poll::Ready(stream.poll_next_unpin(cx)))
            .await
            .is_pending());

        tx1.send(()).unwrap();

        let (epoch, item): (_, KvLogStoreItem) = stream.try_next().await.unwrap().unwrap();
        assert_eq!(EPOCH1, epoch);
        match item {
            KvLogStoreItem::StreamChunk(chunk) => {
                assert_eq!(chunk.cardinality(), CHUNK_SIZE);
                for (i, (op, row)) in chunk.rows().enumerate() {
                    assert_eq!(op, ops[i]);
                    assert_eq!(row.to_owned_row(), rows[i]);
                }
            }
            _ => unreachable!(),
        }

        let (epoch, item): (_, KvLogStoreItem) = stream.try_next().await.unwrap().unwrap();
        assert_eq!(EPOCH1, epoch);
        match item {
            KvLogStoreItem::StreamChunk(chunk) => {
                assert_eq!(chunk.cardinality(), ops.len() - CHUNK_SIZE);
                for (i, (op, row)) in chunk.rows().skip(CHUNK_SIZE).enumerate() {
                    assert_eq!(op, ops[i + CHUNK_SIZE]);
                    assert_eq!(row.to_owned_row(), rows[i + CHUNK_SIZE]);
                }
            }
            _ => unreachable!(),
        }

        let (epoch, item): (_, KvLogStoreItem) = stream.try_next().await.unwrap().unwrap();
        assert_eq!(EPOCH1, epoch);
        match item {
            KvLogStoreItem::StreamChunk(_) => unreachable!(),
            KvLogStoreItem::Barrier { is_checkpoint } => {
                assert!(!is_checkpoint);
            }
        }

        assert!(poll_fn(|cx| Poll::Ready(stream.poll_next_unpin(cx)))
            .await
            .is_pending());

        tx2.send(()).unwrap();

        let (epoch, item): (_, KvLogStoreItem) = stream.try_next().await.unwrap().unwrap();
        assert_eq!(EPOCH2, epoch);
        match item {
            KvLogStoreItem::StreamChunk(chunk) => {
                assert_eq!(chunk.cardinality(), CHUNK_SIZE);
                for (i, (op, row)) in chunk.rows().enumerate() {
                    assert_eq!(op, ops[i]);
                    assert_eq!(row.to_owned_row(), rows[i]);
                }
            }
            _ => unreachable!(),
        }

        let (epoch, item): (_, KvLogStoreItem) = stream.try_next().await.unwrap().unwrap();
        assert_eq!(EPOCH2, epoch);
        match item {
            KvLogStoreItem::StreamChunk(chunk) => {
                assert_eq!(chunk.cardinality(), ops.len() - CHUNK_SIZE);
                for (i, (op, row)) in chunk.rows().skip(CHUNK_SIZE).enumerate() {
                    assert_eq!(op, ops[i + CHUNK_SIZE]);
                    assert_eq!(row.to_owned_row(), rows[i + CHUNK_SIZE]);
                }
            }
            _ => unreachable!(),
        }

        let (epoch, item): (_, KvLogStoreItem) = stream.try_next().await.unwrap().unwrap();
        assert_eq!(EPOCH2, epoch);
        match item {
            KvLogStoreItem::StreamChunk(_) => unreachable!(),
            KvLogStoreItem::Barrier { is_checkpoint } => {
                assert!(is_checkpoint);
            }
        }

        assert!(stream.next().await.is_none());
    }

    #[tokio::test]
    async fn test_empty_stream() {
        let table = gen_test_log_store_table();

        let serde = LogStoreRowSerde::new(&table, None);

        const CHUNK_SIZE: usize = 3;

        let stream = new_log_store_item_stream(vec![empty(), empty()], serde, CHUNK_SIZE);

        pin_mut!(stream);

        assert!(stream.next().await.is_none());
    }
}<|MERGE_RESOLUTION|>--- conflicted
+++ resolved
@@ -230,13 +230,8 @@
         &self,
         vnode: VirtualNode,
         epoch: u64,
-<<<<<<< HEAD
         seq_id: Option<SeqIdType>,
-    ) -> Bytes {
-=======
-        seq_id: SeqIdType,
     ) -> TableKey<Bytes> {
->>>>>>> ed96064e
         serialize_pk_with_vnode(
             [
                 Some(ScalarImpl::Int64(Self::encode_epoch(epoch))),
