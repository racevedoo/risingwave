--- conflicted
+++ resolved
@@ -51,11 +51,7 @@
 
 pub trait LogWriter {
     /// Initialize the log writer with an epoch
-<<<<<<< HEAD
-    fn init(&mut self, epoch: u64) -> impl Future<Output = LogStoreResult<()>> + Send + '_;
-=======
-    fn init(&mut self, epoch: EpochPair) -> Self::InitFuture<'_>;
->>>>>>> 50792cc6
+    fn init(&mut self, epoch: EpochPair) -> impl Future<Output = LogStoreResult<()>> + Send + '_;
 
     /// Write a stream chunk to the log writer
     fn write_chunk(
