--- conflicted
+++ resolved
@@ -1148,17 +1148,9 @@
         prefetch_options: PrefetchOptions,
     ) -> StreamExecutorResult<KeyedRowStream<'_, S, SD>> {
         let vnode = self.compute_prefix_vnode(&pk_prefix).to_be_bytes();
-<<<<<<< HEAD
-        let memcomparable_range = prefix_and_sub_range_to_memcomparable(
-            &self.pk_serde,
-            sub_range,
-            pk_prefix.to_owned_row(),
-        );
-=======
 
         let memcomparable_range =
             prefix_and_sub_range_to_memcomparable(&self.pk_serde, sub_range, pk_prefix);
->>>>>>> d67e7f30
 
         let memcomparable_range_with_vnode = prefixed_range(memcomparable_range, &vnode);
         Ok(deserialize_keyed_row_stream(
