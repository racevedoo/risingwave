// Copyright 2023 RisingWave Labs
//
// Licensed under the Apache License, Version 2.0 (the "License");
// you may not use this file except in compliance with the License.
// You may obtain a copy of the License at
//
//     http://www.apache.org/licenses/LICENSE-2.0
//
// Unless required by applicable law or agreed to in writing, software
// distributed under the License is distributed on an "AS IS" BASIS,
// WITHOUT WARRANTIES OR CONDITIONS OF ANY KIND, either express or implied.
// See the License for the specific language governing permissions and
// limitations under the License.

use std::collections::HashSet;
use std::sync::Arc;

use itertools::Itertools;
use risingwave_hummock_sdk::compaction_group::hummock_version_ext::HummockLevelsExt;
use risingwave_pb::hummock::hummock_version::Levels;
use risingwave_pb::hummock::{InputLevel, Level, LevelType, OverlappingLevel, SstableInfo};

use super::{CompactionInput, CompactionPicker, LocalPickerStatistic};
use crate::hummock::compaction::overlap_strategy::{
    OverlapInfo, OverlapStrategy, RangeOverlapInfo,
};
use crate::hummock::compaction::ManualCompactionOption;
use crate::hummock::level_handler::LevelHandler;

pub struct ManualCompactionPicker {
    overlap_strategy: Arc<dyn OverlapStrategy>,
    option: ManualCompactionOption,
    target_level: usize,
}

impl ManualCompactionPicker {
    pub fn new(
        overlap_strategy: Arc<dyn OverlapStrategy>,
        option: ManualCompactionOption,
        target_level: usize,
    ) -> Self {
        Self {
            overlap_strategy,
            option,
            target_level,
        }
    }

    fn pick_l0_to_sub_level(
        &self,
        l0: &OverlappingLevel,
        level_handlers: &[LevelHandler],
    ) -> Option<CompactionInput> {
        assert_eq!(self.option.level, 0);
        let mut input_levels = vec![];
        let mut sub_level_id = 0;
        let mut start_idx = None;
        let mut end_idx = None;
        // Decides the range of sub levels as input.
        // We need pick consecutive sub_levels. See #5217.
        for (idx, level) in l0.sub_levels.iter().enumerate() {
            if !self.filter_level_by_option(level) {
                continue;
            }
            if level_handlers[0].is_level_pending_compact(level) {
                return None;
            }
            // Pick this sub_level.
            if start_idx.is_none() {
                sub_level_id = level.sub_level_id;
                start_idx = Some(idx as u64);
                end_idx = start_idx;
            } else {
                end_idx = Some(idx as u64);
            }
        }
        let (start_idx, end_idx) = match (start_idx, end_idx) {
            (Some(start_idx), Some(end_idx)) => (start_idx, end_idx),
            _ => {
                return None;
            }
        };
        // Construct input.
        for level in l0
            .sub_levels
            .iter()
            .skip(start_idx as usize)
            .take((end_idx - start_idx + 1) as usize)
        {
            input_levels.push(InputLevel {
                level_idx: 0,
                level_type: level.level_type,
                table_infos: level.table_infos.clone(),
            });
        }
        if input_levels.is_empty() {
            return None;
        }
        input_levels.reverse();
        Some(CompactionInput {
            input_levels,
            target_level: 0,
            target_sub_level_id: sub_level_id,
<<<<<<< HEAD
            vnode_partition_count: 0,
=======
            ..Default::default()
>>>>>>> e8f62d6d
        })
    }

    fn pick_l0_to_base_level(
        &self,
        levels: &Levels,
        level_handlers: &[LevelHandler],
    ) -> Option<CompactionInput> {
        assert!(self.option.level == 0 && self.target_level > 0);
        for l in 1..self.target_level {
            assert!(levels.levels[l - 1].table_infos.is_empty());
        }
        let l0 = levels.l0.as_ref().unwrap();
        let mut input_levels = vec![];
        let mut max_sub_level_idx = usize::MAX;
        let mut info = self.overlap_strategy.create_overlap_info();
        // Decides the range of sub levels as input.
        for (idx, level) in l0.sub_levels.iter().enumerate() {
            if !self.filter_level_by_option(level) {
                continue;
            }
            if level_handlers[0].is_level_pending_compact(level) {
                return None;
            }

            // Pick this sub_level.
            max_sub_level_idx = idx;
        }
        if max_sub_level_idx == usize::MAX {
            return None;
        }
        // Construct input.
        for idx in 0..=max_sub_level_idx {
            for table in &l0.sub_levels[idx].table_infos {
                info.update(table);
            }
            input_levels.push(InputLevel {
                level_idx: 0,
                level_type: l0.sub_levels[idx].level_type,
                table_infos: l0.sub_levels[idx].table_infos.clone(),
            })
        }
        let target_input_ssts_range =
            info.check_multiple_overlap(&levels.levels[self.target_level - 1].table_infos);
        let target_input_ssts = if target_input_ssts_range.is_empty() {
            vec![]
        } else {
            levels.levels[self.target_level - 1].table_infos[target_input_ssts_range].to_vec()
        };
        if target_input_ssts
            .iter()
            .any(|table| level_handlers[self.target_level].is_pending_compact(&table.sst_id))
        {
            return None;
        }
        if input_levels.is_empty() {
            return None;
        }
        input_levels.reverse();
        input_levels.push(InputLevel {
            level_idx: self.target_level as u32,
            level_type: LevelType::Nonoverlapping as i32,
            table_infos: target_input_ssts,
        });

        Some(CompactionInput {
            input_levels,
            target_level: self.target_level,
            target_sub_level_id: 0,
<<<<<<< HEAD
            vnode_partition_count: levels.levels[self.target_level - 1].vnode_partition_count,
=======
            ..Default::default()
>>>>>>> e8f62d6d
        })
    }

    /// Returns false if the given `sst` is rejected by filter defined by `option`.
    /// Otherwise returns true.
    fn filter_level_by_option(&self, level: &Level) -> bool {
        let mut hint_sst_ids: HashSet<u64> = HashSet::new();
        hint_sst_ids.extend(self.option.sst_ids.iter());
        let tmp_sst_info = SstableInfo {
            key_range: Some(self.option.key_range.clone()),
            ..Default::default()
        };
        if self
            .overlap_strategy
            .check_overlap_with_tables(&[tmp_sst_info], &level.table_infos)
            .is_empty()
        {
            return false;
        }
        if !hint_sst_ids.is_empty()
            && !level
                .table_infos
                .iter()
                .any(|t| hint_sst_ids.contains(&t.sst_id))
        {
            return false;
        }
        if !self.option.internal_table_id.is_empty()
            && !level.table_infos.iter().any(|sst_info| {
                sst_info
                    .table_ids
                    .iter()
                    .any(|t| self.option.internal_table_id.contains(t))
            })
        {
            return false;
        }
        true
    }
}

impl CompactionPicker for ManualCompactionPicker {
    fn pick_compaction(
        &mut self,
        levels: &Levels,
        level_handlers: &[LevelHandler],
        _stats: &mut LocalPickerStatistic,
    ) -> Option<CompactionInput> {
        if self.option.level == 0 {
            if !self.option.sst_ids.is_empty() {
                return self.pick_l0_to_sub_level(levels.l0.as_ref().unwrap(), level_handlers);
            } else if self.target_level > 0 {
                return self.pick_l0_to_base_level(levels, level_handlers);
            } else {
                return None;
            }
        }
        let mut hint_sst_ids: HashSet<u64> = HashSet::new();
        hint_sst_ids.extend(self.option.sst_ids.iter());
        let mut tmp_sst_info = SstableInfo::default();
        let mut range_overlap_info = RangeOverlapInfo::default();
        tmp_sst_info.key_range = Some(self.option.key_range.clone());
        range_overlap_info.update(&tmp_sst_info);
        let level = self.option.level;
        let target_level = self.target_level;
        assert!(
            self.option.level == self.target_level || self.option.level + 1 == self.target_level
        );
        // We either include all `select_input_ssts` as input, or return None.
        let mut select_input_ssts: Vec<SstableInfo> = levels
            .get_level(self.option.level)
            .table_infos
            .iter()
            .filter(|sst_info| hint_sst_ids.is_empty() || hint_sst_ids.contains(&sst_info.sst_id))
            .filter(|sst_info| range_overlap_info.check_overlap(sst_info))
            .filter(|sst_info| {
                if self.option.internal_table_id.is_empty() {
                    return true;
                }

                // to filter sst_file by table_id
                for table_id in &sst_info.table_ids {
                    if self.option.internal_table_id.contains(table_id) {
                        return true;
                    }
                }
                false
            })
            .cloned()
            .collect();
        if select_input_ssts.is_empty() {
            return None;
        }
        let target_input_ssts = if target_level == level {
            // For intra level compaction, input SSTs must be consecutive.
            let (left, _) = levels
                .get_level(level)
                .table_infos
                .iter()
                .find_position(|p| {
                    p.get_sst_id() == select_input_ssts.first().unwrap().get_sst_id()
                })
                .unwrap();
            let (right, _) = levels
                .get_level(level)
                .table_infos
                .iter()
                .find_position(|p| p.get_sst_id() == select_input_ssts.last().unwrap().get_sst_id())
                .unwrap();
            select_input_ssts = levels.get_level(level).table_infos[left..=right].to_vec();
            vec![]
        } else {
            self.overlap_strategy.check_base_level_overlap(
                &select_input_ssts,
                &levels.get_level(target_level).table_infos,
            )
        };
        if select_input_ssts
            .iter()
            .any(|table| level_handlers[level].is_pending_compact(&table.sst_id))
        {
            return None;
        }
        if target_input_ssts
            .iter()
            .any(|table| level_handlers[target_level].is_pending_compact(&table.sst_id))
        {
            return None;
        }

        Some(CompactionInput {
            select_input_size: select_input_ssts.iter().map(|sst| sst.file_size).sum(),
            target_input_size: target_input_ssts.iter().map(|sst| sst.file_size).sum(),
            total_file_count: (select_input_ssts.len() + target_input_ssts.len()) as u64,
            input_levels: vec![
                InputLevel {
                    level_idx: level as u32,
                    level_type: levels.levels[level - 1].level_type,
                    table_infos: select_input_ssts,
                },
                InputLevel {
                    level_idx: target_level as u32,
                    level_type: levels.levels[target_level - 1].level_type,
                    table_infos: target_input_ssts,
                },
            ],
            target_level,
<<<<<<< HEAD
            target_sub_level_id: 0,
            vnode_partition_count: levels.vnode_partition_count,
=======
            ..Default::default()
>>>>>>> e8f62d6d
        })
    }
}

#[cfg(test)]
pub mod tests {
    use std::collections::{HashMap, HashSet};

    use risingwave_pb::hummock::compact_task;
    pub use risingwave_pb::hummock::{KeyRange, Level, LevelType};

    use super::*;
    use crate::hummock::compaction::compaction_config::CompactionConfigBuilder;
    use crate::hummock::compaction::level_selector::tests::{
        assert_compaction_task, generate_l0_nonoverlapping_sublevels,
        generate_l0_overlapping_sublevels, generate_level, generate_table,
    };
    use crate::hummock::compaction::level_selector::{LevelSelector, ManualCompactionSelector};
    use crate::hummock::compaction::overlap_strategy::RangeOverlapStrategy;
    use crate::hummock::compaction::LocalSelectorStatistic;
    use crate::hummock::model::CompactionGroup;
    use crate::hummock::test_utils::iterator_test_key_of_epoch;

    fn clean_task_state(level_handler: &mut LevelHandler) {
        for pending_task_id in &level_handler.pending_tasks_ids() {
            level_handler.remove_task(*pending_task_id);
        }
    }

    fn is_l0_to_lbase(compaction_input: &CompactionInput) -> bool {
        compaction_input
            .input_levels
            .iter()
            .take(compaction_input.input_levels.len() - 1)
            .all(|i| i.level_idx == 0)
            && compaction_input
                .input_levels
                .iter()
                .last()
                .unwrap()
                .level_idx as usize
                == compaction_input.target_level
            && compaction_input.target_level > 0
    }

    fn is_l0_to_l0(compaction_input: &CompactionInput) -> bool {
        compaction_input
            .input_levels
            .iter()
            .all(|i| i.level_idx == 0)
            && compaction_input.target_level == 0
    }

    #[test]
    fn test_manual_compaction_picker() {
        let levels = vec![
            Level {
                level_idx: 1,
                level_type: LevelType::Nonoverlapping as i32,
                table_infos: vec![
                    generate_table(0, 1, 0, 100, 1),
                    generate_table(1, 1, 101, 200, 1),
                    generate_table(2, 1, 222, 300, 1),
                ],
                ..Default::default()
            },
            Level {
                level_idx: 2,
                level_type: LevelType::Nonoverlapping as i32,
                table_infos: vec![
                    generate_table(4, 1, 0, 100, 1),
                    generate_table(5, 1, 101, 150, 1),
                    generate_table(6, 1, 151, 201, 1),
                    generate_table(7, 1, 501, 800, 1),
                    generate_table(8, 2, 301, 400, 1),
                ],
                ..Default::default()
            },
        ];
        let mut levels = Levels {
            levels,
            l0: Some(generate_l0_nonoverlapping_sublevels(vec![])),
            ..Default::default()
        };
        let mut levels_handler = vec![
            LevelHandler::new(0),
            LevelHandler::new(1),
            LevelHandler::new(2),
        ];
        let mut local_stats = LocalPickerStatistic::default();

        {
            // test key_range option
            let option = ManualCompactionOption {
                level: 1,
                key_range: KeyRange {
                    left: iterator_test_key_of_epoch(1, 0, 1),
                    right: iterator_test_key_of_epoch(1, 201, 1),
                    right_exclusive: false,
                },
                ..Default::default()
            };

            let target_level = option.level + 1;
            let mut picker = ManualCompactionPicker::new(
                Arc::new(RangeOverlapStrategy::default()),
                option,
                target_level,
            );
            let result = picker
                .pick_compaction(&levels, &levels_handler, &mut local_stats)
                .unwrap();
            result.add_pending_task(0, &mut levels_handler);

            assert_eq!(2, result.input_levels[0].table_infos.len());
            assert_eq!(3, result.input_levels[1].table_infos.len());
        }

        {
            clean_task_state(&mut levels_handler[1]);
            clean_task_state(&mut levels_handler[2]);

            // test all key range
            let option = ManualCompactionOption::default();
            let target_level = option.level + 1;
            let mut picker = ManualCompactionPicker::new(
                Arc::new(RangeOverlapStrategy::default()),
                option,
                target_level,
            );
            let result = picker
                .pick_compaction(&levels, &levels_handler, &mut local_stats)
                .unwrap();
            result.add_pending_task(0, &mut levels_handler);

            assert_eq!(3, result.input_levels[0].table_infos.len());
            assert_eq!(3, result.input_levels[1].table_infos.len());
        }

        {
            clean_task_state(&mut levels_handler[1]);
            clean_task_state(&mut levels_handler[2]);

            let level_table_info = &mut levels.levels[0].table_infos;
            let table_info_1 = &mut level_table_info[1];
            table_info_1.table_ids.resize(2, 0);
            table_info_1.table_ids[0] = 1;
            table_info_1.table_ids[1] = 2;

            // test internal_table_id
            let option = ManualCompactionOption {
                level: 1,
                internal_table_id: HashSet::from([2]),
                ..Default::default()
            };

            let target_level = option.level + 1;
            let mut picker = ManualCompactionPicker::new(
                Arc::new(RangeOverlapStrategy::default()),
                option,
                target_level,
            );

            let result = picker
                .pick_compaction(&levels, &levels_handler, &mut local_stats)
                .unwrap();
            result.add_pending_task(0, &mut levels_handler);

            assert_eq!(1, result.input_levels[0].table_infos.len());
            assert_eq!(2, result.input_levels[1].table_infos.len());
        }

        {
            clean_task_state(&mut levels_handler[1]);
            clean_task_state(&mut levels_handler[2]);

            // include all table_info
            let level_table_info = &mut levels.levels[0].table_infos;
            for table_info in level_table_info {
                table_info.table_ids.resize(2, 0);
                table_info.table_ids[0] = 1;
                table_info.table_ids[1] = 2;
            }

            // test key range filter first
            let option = ManualCompactionOption {
                sst_ids: vec![],
                level: 1,
                key_range: KeyRange {
                    left: iterator_test_key_of_epoch(1, 101, 1),
                    right: iterator_test_key_of_epoch(1, 199, 1),
                    right_exclusive: false,
                },
                internal_table_id: HashSet::from([2]),
            };

            let target_level = option.level + 1;
            let mut picker = ManualCompactionPicker::new(
                Arc::new(RangeOverlapStrategy::default()),
                option,
                target_level,
            );

            let result = picker
                .pick_compaction(&levels, &levels_handler, &mut local_stats)
                .unwrap();

            assert_eq!(1, result.input_levels[0].table_infos.len());
            assert_eq!(2, result.input_levels[1].table_infos.len());
        }
    }

    fn generate_test_levels() -> (Levels, Vec<LevelHandler>) {
        let mut l0 = generate_l0_overlapping_sublevels(vec![
            vec![
                generate_table(5, 1, 0, 500, 2),
                generate_table(6, 2, 600, 1000, 2),
            ],
            vec![
                generate_table(7, 1, 0, 500, 3),
                generate_table(8, 2, 600, 1000, 3),
            ],
            vec![
                generate_table(9, 1, 300, 500, 4),
                generate_table(10, 2, 600, 1000, 4),
            ],
        ]);
        // Set a nonoverlapping sub_level.
        l0.sub_levels[1].level_type = LevelType::Nonoverlapping as _;
        assert_eq!(l0.sub_levels.len(), 3);
        let mut levels = vec![
            Level {
                level_idx: 1,
                level_type: LevelType::Nonoverlapping as i32,
                table_infos: vec![
                    generate_table(3, 1, 0, 100, 1),
                    generate_table(4, 2, 2000, 3000, 1),
                ],
                ..Default::default()
            },
            Level {
                level_idx: 2,
                level_type: LevelType::Nonoverlapping as i32,
                table_infos: vec![
                    generate_table(1, 1, 0, 100, 1),
                    generate_table(2, 2, 2000, 3000, 1),
                ],
                ..Default::default()
            },
        ];
        // Set internal_table_ids.
        assert_eq!(levels.len(), 2);
        for iter in [l0.sub_levels.iter_mut(), levels.iter_mut()] {
            for (idx, l) in iter.enumerate() {
                for t in &mut l.table_infos {
                    t.table_ids.clear();
                    if idx == 0 {
                        t.table_ids.push(((t.get_sst_id() % 2) + 1) as _);
                    } else {
                        t.table_ids.push(3);
                    }
                }
            }
        }
        let levels = Levels {
            levels,
            l0: Some(l0),
            ..Default::default()
        };

        let levels_handler = vec![
            LevelHandler::new(0),
            LevelHandler::new(1),
            LevelHandler::new(2),
        ];
        (levels, levels_handler)
    }

    fn generate_intra_test_levels() -> (Levels, Vec<LevelHandler>) {
        let l0 = generate_l0_overlapping_sublevels(vec![]);
        let levels = vec![Level {
            level_idx: 1,
            level_type: LevelType::Nonoverlapping as i32,
            table_infos: vec![
                generate_table(1, 1, 0, 100, 1),
                generate_table(2, 2, 100, 200, 1),
                generate_table(3, 2, 200, 300, 1),
                generate_table(4, 2, 300, 400, 1),
            ],
            ..Default::default()
        }];
        let levels = Levels {
            levels,
            l0: Some(l0),
            ..Default::default()
        };

        let levels_handler = vec![LevelHandler::new(0), LevelHandler::new(1)];
        (levels, levels_handler)
    }

    #[test]
    fn test_l0_empty() {
        let l0 = generate_l0_nonoverlapping_sublevels(vec![]);
        let levels = vec![Level {
            level_idx: 1,
            level_type: LevelType::Nonoverlapping as i32,
            ..Default::default()
        }];
        let levels = Levels {
            levels,
            l0: Some(l0),
            ..Default::default()
        };
        let levels_handler = vec![LevelHandler::new(0), LevelHandler::new(1)];
        let option = ManualCompactionOption {
            sst_ids: vec![1],
            level: 0,
            key_range: KeyRange {
                left: vec![],
                right: vec![],
                right_exclusive: false,
            },
            internal_table_id: HashSet::default(),
        };
        let mut picker =
            ManualCompactionPicker::new(Arc::new(RangeOverlapStrategy::default()), option, 0);
        assert!(picker
            .pick_compaction(
                &levels,
                &levels_handler,
                &mut LocalPickerStatistic::default()
            )
            .is_none());
    }

    #[test]
    fn test_l0_basic() {
        let (levels, levels_handler) = generate_test_levels();

        // target_level == 0, None
        let option = ManualCompactionOption {
            sst_ids: vec![],
            level: 0,
            key_range: KeyRange {
                left: vec![],
                right: vec![],
                right_exclusive: false,
            },
            internal_table_id: HashSet::default(),
        };
        let mut picker = ManualCompactionPicker::new(
            Arc::new(RangeOverlapStrategy::default()),
            option.clone(),
            0,
        );
        let mut local_stats = LocalPickerStatistic::default();
        assert!(picker
            .pick_compaction(&levels, &levels_handler, &mut local_stats)
            .is_none());

        // pick_l0_to_base_level
        let mut picker =
            ManualCompactionPicker::new(Arc::new(RangeOverlapStrategy::default()), option, 1);
        let mut expected = vec![vec![5, 6], vec![7, 8], vec![9, 10]];
        expected.reverse();
        let result = picker
            .pick_compaction(&levels, &levels_handler, &mut local_stats)
            .unwrap();
        assert_eq!(result.input_levels.len(), 4);
        assert!(is_l0_to_lbase(&result));
        assert_eq!(result.target_level, 1);
        for (l, e) in expected.iter().enumerate().take(3) {
            assert_eq!(
                result.input_levels[l]
                    .table_infos
                    .iter()
                    .map(|s| s.get_sst_id())
                    .collect_vec(),
                *e
            );
        }
        assert_eq!(
            result.input_levels[3].table_infos,
            vec![levels.levels[0].table_infos[0].clone()]
        );

        // pick_l0_to_base_level, filtered by key_range
        let option = ManualCompactionOption {
            sst_ids: vec![],
            level: 0,
            key_range: KeyRange {
                left: iterator_test_key_of_epoch(1, 0, 2),
                right: iterator_test_key_of_epoch(1, 200, 2),
                right_exclusive: false,
            },
            internal_table_id: HashSet::default(),
        };
        let mut picker =
            ManualCompactionPicker::new(Arc::new(RangeOverlapStrategy::default()), option, 1);
        let mut expected = vec![vec![5, 6], vec![7, 8]];
        expected.reverse();
        let result = picker
            .pick_compaction(&levels, &levels_handler, &mut local_stats)
            .unwrap();
        assert_eq!(result.input_levels.len(), 3);
        assert!(is_l0_to_lbase(&result));
        assert_eq!(result.target_level, 1);
        for (l, e) in expected.iter().enumerate().take(2) {
            assert_eq!(
                result.input_levels[l]
                    .table_infos
                    .iter()
                    .map(|s| s.get_sst_id())
                    .collect_vec(),
                *e
            );
        }
        assert_eq!(
            result.input_levels[2].table_infos,
            vec![levels.levels[0].table_infos[0].clone()]
        );
    }

    #[test]
    fn test_l0_to_l0_option_sst_ids() {
        let (levels, levels_handler) = generate_test_levels();
        // (input_level, sst_id_filter, expected_result_input_level_ssts)
        let sst_id_filters = vec![
            (0, vec![6], vec![vec![5, 6]]),
            (0, vec![7], vec![vec![7, 8]]),
            (0, vec![9], vec![vec![9, 10]]),
            (0, vec![6, 9], vec![vec![5, 6], vec![7, 8], vec![9, 10]]),
            (0, vec![8, 9], vec![vec![7, 8], vec![9, 10]]),
            (0, vec![6, 8, 9], vec![vec![5, 6], vec![7, 8], vec![9, 10]]),
        ];
        let mut local_stats = LocalPickerStatistic::default();
        for (input_level, sst_id_filter, expected) in &sst_id_filters {
            let expected = expected.iter().rev().cloned().collect_vec();
            let option = ManualCompactionOption {
                sst_ids: sst_id_filter.clone(),
                level: *input_level as _,
                key_range: KeyRange {
                    left: vec![],
                    right: vec![],
                    right_exclusive: false,
                },
                internal_table_id: HashSet::default(),
            };
            let mut picker = ManualCompactionPicker::new(
                Arc::new(RangeOverlapStrategy::default()),
                option.clone(),
                // l0 to l0 will ignore target_level
                input_level + 1,
            );
            let result = picker
                .pick_compaction(&levels, &levels_handler, &mut local_stats)
                .unwrap();
            assert!(is_l0_to_l0(&result));
            assert_eq!(result.input_levels.len(), expected.len());
            for (i, e) in expected.iter().enumerate().take(result.input_levels.len()) {
                assert_eq!(
                    result.input_levels[i]
                        .table_infos
                        .iter()
                        .map(|s| s.get_sst_id())
                        .collect_vec(),
                    *e
                );
            }
        }
    }

    #[test]
    fn test_l0_to_lbase_option_internal_table() {
        let (levels, mut levels_handler) = generate_test_levels();
        let input_level = 0;
        let target_level = input_level + 1;
        let mut local_stats = LocalPickerStatistic::default();
        {
            let option = ManualCompactionOption {
                sst_ids: vec![],
                level: input_level,
                key_range: KeyRange {
                    left: vec![],
                    right: vec![],
                    right_exclusive: false,
                },
                // No matching internal table id.
                internal_table_id: HashSet::from([100]),
            };
            let mut picker = ManualCompactionPicker::new(
                Arc::new(RangeOverlapStrategy::default()),
                option,
                target_level,
            );
            assert!(picker
                .pick_compaction(&levels, &levels_handler, &mut local_stats)
                .is_none())
        }

        {
            let option = ManualCompactionOption {
                sst_ids: vec![],
                level: input_level,
                key_range: KeyRange {
                    left: vec![],
                    right: vec![],
                    right_exclusive: false,
                },
                // Include all sub level's table ids
                internal_table_id: HashSet::from([1, 2, 3]),
            };
            let mut picker = ManualCompactionPicker::new(
                Arc::new(RangeOverlapStrategy::default()),
                option,
                target_level,
            );
            let result = picker
                .pick_compaction(&levels, &levels_handler, &mut local_stats)
                .unwrap();
            assert_eq!(result.input_levels.len(), 4);
            assert!(is_l0_to_lbase(&result));
            assert_eq!(result.target_level, 1);
            assert!(is_l0_to_lbase(&result));
            assert_eq!(
                result
                    .input_levels
                    .iter()
                    .take(3)
                    .flat_map(|s| s.table_infos.clone())
                    .map(|s| s.get_sst_id())
                    .collect_vec(),
                vec![9, 10, 7, 8, 5, 6]
            );
            assert_eq!(
                result.input_levels[3]
                    .table_infos
                    .iter()
                    .map(|s| s.get_sst_id())
                    .collect_vec(),
                vec![3]
            );
        }

        {
            let option = ManualCompactionOption {
                sst_ids: vec![],
                level: input_level,
                key_range: KeyRange {
                    left: vec![],
                    right: vec![],
                    right_exclusive: false,
                },
                // Only include bottom sub level's table id
                internal_table_id: HashSet::from([3]),
            };
            let mut picker = ManualCompactionPicker::new(
                Arc::new(RangeOverlapStrategy::default()),
                option,
                target_level,
            );
            let result = picker
                .pick_compaction(&levels, &levels_handler, &mut local_stats)
                .unwrap();
            assert_eq!(result.input_levels.len(), 4);
            assert!(is_l0_to_lbase(&result));
            assert_eq!(
                result
                    .input_levels
                    .iter()
                    .take(3)
                    .flat_map(|s| s.table_infos.clone())
                    .map(|s| s.get_sst_id())
                    .collect_vec(),
                vec![9, 10, 7, 8, 5, 6]
            );
            assert_eq!(
                result.input_levels[3]
                    .table_infos
                    .iter()
                    .map(|s| s.get_sst_id())
                    .collect_vec(),
                vec![3]
            );
            assert_eq!(result.target_level, 1);
        }

        {
            let option = ManualCompactionOption {
                sst_ids: vec![],
                level: input_level,
                key_range: KeyRange {
                    left: vec![],
                    right: vec![],
                    right_exclusive: false,
                },
                // Only include partial top sub level's table id, but the whole top sub level is
                // picked.
                internal_table_id: HashSet::from([1]),
            };
            let mut picker = ManualCompactionPicker::new(
                Arc::new(RangeOverlapStrategy::default()),
                option,
                target_level,
            );
            let result = picker
                .pick_compaction(&levels, &levels_handler, &mut local_stats)
                .unwrap();
            result.add_pending_task(0, &mut levels_handler);
            assert_eq!(result.input_levels.len(), 2);
            assert!(is_l0_to_lbase(&result));
            assert_eq!(result.target_level, 1);
            assert_eq!(
                result
                    .input_levels
                    .iter()
                    .take(1)
                    .flat_map(|s| s.table_infos.clone())
                    .map(|s| s.get_sst_id())
                    .collect_vec(),
                vec![5, 6]
            );
            assert_eq!(
                result.input_levels[1]
                    .table_infos
                    .iter()
                    .map(|s| s.get_sst_id())
                    .collect_vec(),
                vec![3]
            );

            // Pick bottom sub level while top sub level is pending
            let option = ManualCompactionOption {
                sst_ids: vec![],
                level: input_level,
                key_range: KeyRange {
                    left: vec![],
                    right: vec![],
                    right_exclusive: false,
                },
                // Only include bottom sub level's table id
                internal_table_id: HashSet::from([3]),
            };
            let mut picker = ManualCompactionPicker::new(
                Arc::new(RangeOverlapStrategy::default()),
                option,
                target_level,
            );
            // Because top sub-level is pending.
            assert!(picker
                .pick_compaction(&levels, &levels_handler, &mut local_stats)
                .is_none());

            clean_task_state(&mut levels_handler[0]);
            clean_task_state(&mut levels_handler[1]);
        }
    }

    #[test]
    fn test_ln_to_lnext_option_internal_table() {
        let (levels, levels_handler) = generate_test_levels();
        let input_level = 1;
        let target_level = input_level + 1;
        let mut local_stats = LocalPickerStatistic::default();
        {
            let option = ManualCompactionOption {
                sst_ids: vec![],
                level: input_level,
                key_range: KeyRange {
                    left: vec![],
                    right: vec![],
                    right_exclusive: false,
                },
                // No matching internal table id.
                internal_table_id: HashSet::from([100]),
            };
            let mut picker = ManualCompactionPicker::new(
                Arc::new(RangeOverlapStrategy::default()),
                option,
                target_level,
            );
            assert!(picker
                .pick_compaction(&levels, &levels_handler, &mut local_stats)
                .is_none())
        }

        {
            let expected_input_level_sst_ids = vec![vec![4], vec![2]];
            let option = ManualCompactionOption {
                sst_ids: vec![],
                level: input_level,
                key_range: KeyRange {
                    left: vec![],
                    right: vec![],
                    right_exclusive: false,
                },
                // Only include partial input level's table id
                internal_table_id: HashSet::from([1]),
            };
            let mut picker = ManualCompactionPicker::new(
                Arc::new(RangeOverlapStrategy::default()),
                option,
                target_level,
            );
            let result = picker
                .pick_compaction(&levels, &levels_handler, &mut local_stats)
                .unwrap();
            assert_eq!(
                result.input_levels.len(),
                expected_input_level_sst_ids.len()
            );
            assert_eq!(result.target_level, target_level);
            for (l, e) in expected_input_level_sst_ids
                .iter()
                .enumerate()
                .take(result.input_levels.len())
            {
                assert_eq!(
                    result.input_levels[l]
                        .table_infos
                        .iter()
                        .map(|s| s.get_sst_id())
                        .collect_vec(),
                    *e
                );
            }
        }
    }

    #[test]
    fn test_ln_to_lnext_option_sst_ids() {
        let (levels, levels_handler) = generate_test_levels();
        // (input_level, sst_id_filter, expected_result_input_level_ssts)
        let sst_id_filters = vec![
            (1, vec![3], vec![vec![3], vec![1]]),
            (1, vec![4], vec![vec![4], vec![2]]),
            (1, vec![3, 4], vec![vec![3, 4], vec![1, 2]]),
        ];
        let mut local_stats = LocalPickerStatistic::default();
        for (input_level, sst_id_filter, expected) in &sst_id_filters {
            let option = ManualCompactionOption {
                sst_ids: sst_id_filter.clone(),
                level: *input_level as _,
                key_range: KeyRange {
                    left: vec![],
                    right: vec![],
                    right_exclusive: false,
                },
                internal_table_id: HashSet::default(),
            };
            let mut picker = ManualCompactionPicker::new(
                Arc::new(RangeOverlapStrategy::default()),
                option.clone(),
                input_level + 1,
            );
            let result = picker
                .pick_compaction(&levels, &levels_handler, &mut local_stats)
                .unwrap();
            assert_eq!(result.input_levels.len(), expected.len());
            for (i, e) in expected.iter().enumerate().take(result.input_levels.len()) {
                assert_eq!(
                    result.input_levels[i]
                        .table_infos
                        .iter()
                        .map(|s| s.get_sst_id())
                        .collect_vec(),
                    *e
                );
            }
        }
    }

    #[test]
    fn test_ln_to_ln() {
        let (levels, levels_handler) = generate_intra_test_levels();
        // (input_level, sst_id_filter, expected_result_input_level_ssts)
        let sst_id_filters = vec![
            (1, vec![1], vec![vec![1], vec![]]),
            (1, vec![3], vec![vec![3], vec![]]),
            (1, vec![4], vec![vec![4], vec![]]),
            (1, vec![3, 4], vec![vec![3, 4], vec![]]),
            (1, vec![1, 4], vec![vec![1, 2, 3, 4], vec![]]),
            (1, vec![2, 4], vec![vec![2, 3, 4], vec![]]),
            (1, vec![1, 3], vec![vec![1, 2, 3], vec![]]),
        ];
        for (input_level, sst_id_filter, expected) in &sst_id_filters {
            let option = ManualCompactionOption {
                sst_ids: sst_id_filter.clone(),
                level: *input_level as _,
                key_range: KeyRange {
                    left: vec![],
                    right: vec![],
                    right_exclusive: false,
                },
                internal_table_id: HashSet::default(),
            };
            let mut picker = ManualCompactionPicker::new(
                Arc::new(RangeOverlapStrategy::default()),
                option.clone(),
                *input_level as _,
            );
            let result = picker
                .pick_compaction(
                    &levels,
                    &levels_handler,
                    &mut LocalPickerStatistic::default(),
                )
                .unwrap();
            assert_eq!(result.input_levels.len(), expected.len());
            for (i, e) in expected.iter().enumerate().take(result.input_levels.len()) {
                assert_eq!(
                    result.input_levels[i]
                        .table_infos
                        .iter()
                        .map(|s| s.get_sst_id())
                        .collect_vec(),
                    *e
                );
            }
        }
    }

    #[test]
    fn test_manual_compaction_selector_l0() {
        let config = CompactionConfigBuilder::new().max_level(4).build();
        let group_config = CompactionGroup::new(1, config);
        let l0 = generate_l0_nonoverlapping_sublevels(vec![
            generate_table(0, 1, 0, 500, 1),
            generate_table(1, 1, 0, 500, 1),
        ]);
        assert_eq!(l0.sub_levels.len(), 2);
        let levels = vec![
            generate_level(1, vec![]),
            generate_level(2, vec![]),
            generate_level(3, vec![]),
            Level {
                level_idx: 4,
                level_type: LevelType::Nonoverlapping as i32,
                table_infos: vec![
                    generate_table(2, 1, 0, 100, 1),
                    generate_table(3, 1, 101, 200, 1),
                    generate_table(4, 1, 222, 300, 1),
                ],
                ..Default::default()
            },
        ];
        assert_eq!(levels.len(), 4);
        let levels = Levels {
            levels,
            l0: Some(l0),
            ..Default::default()
        };
        let mut levels_handler = (0..5).map(LevelHandler::new).collect_vec();
        let mut local_stats = LocalSelectorStatistic::default();

        // pick_l0_to_sub_level
        {
            let option = ManualCompactionOption {
                sst_ids: vec![0, 1],
                key_range: KeyRange {
                    left: vec![],
                    right: vec![],
                    right_exclusive: false,
                },
                internal_table_id: HashSet::default(),
                level: 0,
            };
            let mut selector = ManualCompactionSelector::new(option);
            let task = selector
                .pick_compaction(
                    1,
                    &group_config,
                    &levels,
                    &mut levels_handler,
                    &mut local_stats,
                    HashMap::default(),
                )
                .unwrap();
            assert_compaction_task(&task, &levels_handler);
            assert_eq!(task.input.input_levels.len(), 2);
            assert_eq!(task.input.input_levels[0].level_idx, 0);
            assert_eq!(task.input.input_levels[1].level_idx, 0);
            assert_eq!(task.input.target_level, 0);
        }

        for level_handler in &mut levels_handler {
            for pending_task_id in &level_handler.pending_tasks_ids() {
                level_handler.remove_task(*pending_task_id);
            }
        }

        // pick_l0_to_base_level
        {
            let option = ManualCompactionOption {
                sst_ids: vec![],
                key_range: KeyRange {
                    left: vec![],
                    right: vec![],
                    right_exclusive: false,
                },
                internal_table_id: HashSet::default(),
                level: 0,
            };
            let mut selector = ManualCompactionSelector::new(option);
            let task = selector
                .pick_compaction(
                    2,
                    &group_config,
                    &levels,
                    &mut levels_handler,
                    &mut local_stats,
                    HashMap::default(),
                )
                .unwrap();
            assert_compaction_task(&task, &levels_handler);
            assert_eq!(task.input.input_levels.len(), 3);
            assert_eq!(task.input.input_levels[0].level_idx, 0);
            assert_eq!(task.input.input_levels[1].level_idx, 0);
            assert_eq!(task.input.input_levels[2].level_idx, 4);
            assert_eq!(task.input.target_level, 4);
        }
    }

    /// tests `DynamicLevelSelector::manual_pick_compaction`
    #[test]
    fn test_manual_compaction_selector() {
        let config = CompactionConfigBuilder::new().max_level(4).build();
        let group_config = CompactionGroup::new(1, config);
        let l0 = generate_l0_nonoverlapping_sublevels(vec![]);
        assert_eq!(l0.sub_levels.len(), 0);
        let levels = vec![
            generate_level(1, vec![]),
            generate_level(2, vec![]),
            generate_level(
                3,
                vec![
                    generate_table(0, 1, 150, 151, 1),
                    generate_table(1, 1, 250, 251, 1),
                ],
            ),
            Level {
                level_idx: 4,
                level_type: LevelType::Nonoverlapping as i32,
                table_infos: vec![
                    generate_table(2, 1, 0, 100, 1),
                    generate_table(3, 1, 101, 200, 1),
                    generate_table(4, 1, 222, 300, 1),
                    generate_table(5, 1, 333, 400, 1),
                    generate_table(6, 1, 444, 500, 1),
                    generate_table(7, 1, 555, 600, 1),
                ],
                ..Default::default()
            },
        ];
        assert_eq!(levels.len(), 4);
        let levels = Levels {
            levels,
            l0: Some(l0),
            ..Default::default()
        };
        let mut levels_handler = (0..5).map(LevelHandler::new).collect_vec();
        let mut local_stats = LocalSelectorStatistic::default();

        // pick l3 -> l4
        {
            let option = ManualCompactionOption {
                sst_ids: vec![0, 1],
                key_range: KeyRange {
                    left: vec![],
                    right: vec![],
                    right_exclusive: false,
                },
                internal_table_id: HashSet::default(),
                level: 3,
            };
            let mut selector = ManualCompactionSelector::new(option);
            let task = selector
                .pick_compaction(
                    1,
                    &group_config,
                    &levels,
                    &mut levels_handler,
                    &mut local_stats,
                    HashMap::default(),
                )
                .unwrap();
            assert_compaction_task(&task, &levels_handler);
            assert_eq!(task.input.input_levels.len(), 2);
            assert_eq!(task.input.input_levels[0].level_idx, 3);
            assert_eq!(task.input.input_levels[0].table_infos.len(), 2);
            assert_eq!(task.input.input_levels[1].level_idx, 4);
            assert_eq!(task.input.input_levels[1].table_infos.len(), 2);
            assert_eq!(task.input.target_level, 4);
        }

        for level_handler in &mut levels_handler {
            for pending_task_id in &level_handler.pending_tasks_ids() {
                level_handler.remove_task(*pending_task_id);
            }
        }

        // pick l4 -> l4
        {
            let option = ManualCompactionOption {
                sst_ids: vec![],
                key_range: KeyRange {
                    left: vec![],
                    right: vec![],
                    right_exclusive: false,
                },
                internal_table_id: HashSet::default(),
                level: 4,
            };
            let mut selector = ManualCompactionSelector::new(option);
            let task = selector
                .pick_compaction(
                    1,
                    &group_config,
                    &levels,
                    &mut levels_handler,
                    &mut local_stats,
                    HashMap::default(),
                )
                .unwrap();
            assert_compaction_task(&task, &levels_handler);
            assert_eq!(task.input.input_levels.len(), 2);
            assert_eq!(task.input.input_levels[0].level_idx, 4);
            assert_eq!(task.input.input_levels[0].table_infos.len(), 6);
            assert_eq!(task.input.input_levels[1].level_idx, 4);
            assert_eq!(task.input.input_levels[1].table_infos.len(), 0);
            assert_eq!(task.input.target_level, 4);
            assert!(matches!(
                task.compaction_task_type,
                compact_task::TaskType::Manual
            ));
        }
    }
}<|MERGE_RESOLUTION|>--- conflicted
+++ resolved
@@ -101,11 +101,7 @@
             input_levels,
             target_level: 0,
             target_sub_level_id: sub_level_id,
-<<<<<<< HEAD
-            vnode_partition_count: 0,
-=======
             ..Default::default()
->>>>>>> e8f62d6d
         })
     }
 
@@ -175,11 +171,8 @@
             input_levels,
             target_level: self.target_level,
             target_sub_level_id: 0,
-<<<<<<< HEAD
             vnode_partition_count: levels.levels[self.target_level - 1].vnode_partition_count,
-=======
             ..Default::default()
->>>>>>> e8f62d6d
         })
     }
 
@@ -327,12 +320,8 @@
                 },
             ],
             target_level,
-<<<<<<< HEAD
-            target_sub_level_id: 0,
             vnode_partition_count: levels.vnode_partition_count,
-=======
             ..Default::default()
->>>>>>> e8f62d6d
         })
     }
 }
