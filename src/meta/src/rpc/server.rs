--- conflicted
+++ resolved
@@ -377,17 +377,13 @@
 ) -> MetaResult<()> {
     tracing::info!("Defining leader services");
     let prometheus_endpoint = opts.prometheus_endpoint.clone();
-<<<<<<< HEAD
     let env = MetaSrvEnv::new(
-        opts,
+        opts.clone(),
         init_system_params,
         meta_store.clone(),
         meta_store_sql.clone(),
     )
     .await?;
-=======
-    let env = MetaSrvEnv::new(opts.clone(), init_system_params, meta_store.clone()).await?;
->>>>>>> 3d2fb5f1
     let fragment_manager = Arc::new(FragmentManager::new(env.clone()).await.unwrap());
 
     let system_params_manager = env.system_params_manager_ref();
