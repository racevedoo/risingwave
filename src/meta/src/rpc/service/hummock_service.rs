// Copyright 2023 RisingWave Labs
//
// Licensed under the Apache License, Version 2.0 (the "License");
// you may not use this file except in compliance with the License.
// You may obtain a copy of the License at
//
//     http://www.apache.org/licenses/LICENSE-2.0
//
// Unless required by applicable law or agreed to in writing, software
// distributed under the License is distributed on an "AS IS" BASIS,
// WITHOUT WARRANTIES OR CONDITIONS OF ANY KIND, either express or implied.
// See the License for the specific language governing permissions and
// limitations under the License.

use std::collections::HashSet;
use std::time::Duration;

use itertools::Itertools;
use risingwave_common::catalog::{TableId, NON_RESERVED_PG_CATALOG_TABLE_ID};
use risingwave_pb::hummock::hummock_manager_service_server::HummockManagerService;
use risingwave_pb::hummock::version_update_payload::Payload;
use risingwave_pb::hummock::*;
use tonic::{Request, Response, Status};

use crate::hummock::compaction::ManualCompactionOption;
use crate::hummock::{
    CompactionResumeTrigger, CompactorManagerRef, HummockManagerRef, VacuumManagerRef,
    CANCEL_STATUS_SET,
};
use crate::manager::FragmentManagerRef;
use crate::rpc::service::RwReceiverStream;
use crate::storage::MetaStore;
use crate::MetaError;

pub struct HummockServiceImpl<S>
where
    S: MetaStore,
{
    hummock_manager: HummockManagerRef<S>,
    compactor_manager: CompactorManagerRef,
    vacuum_manager: VacuumManagerRef<S>,
    fragment_manager: FragmentManagerRef<S>,
}

impl<S> HummockServiceImpl<S>
where
    S: MetaStore,
{
    pub fn new(
        hummock_manager: HummockManagerRef<S>,
        compactor_manager: CompactorManagerRef,
        vacuum_trigger: VacuumManagerRef<S>,
        fragment_manager: FragmentManagerRef<S>,
    ) -> Self {
        HummockServiceImpl {
            hummock_manager,
            compactor_manager,
            vacuum_manager: vacuum_trigger,
            fragment_manager,
        }
    }
}

#[async_trait::async_trait]
impl<S> HummockManagerService for HummockServiceImpl<S>
where
    S: MetaStore,
{
    type SubscribeCompactTasksStream = RwReceiverStream<SubscribeCompactTasksResponse>;

    async fn unpin_version_before(
        &self,
        request: Request<UnpinVersionBeforeRequest>,
    ) -> Result<Response<UnpinVersionBeforeResponse>, Status> {
        let req = request.into_inner();
        self.hummock_manager
            .unpin_version_before(req.context_id, req.unpin_version_before)
            .await?;
        Ok(Response::new(UnpinVersionBeforeResponse { status: None }))
    }

    async fn get_current_version(
        &self,
        _request: Request<GetCurrentVersionRequest>,
    ) -> Result<Response<GetCurrentVersionResponse>, Status> {
        let current_version = self.hummock_manager.get_current_version().await;
        Ok(Response::new(GetCurrentVersionResponse {
            status: None,
            current_version: Some(current_version),
        }))
    }

    async fn replay_version_delta(
        &self,
        request: Request<ReplayVersionDeltaRequest>,
    ) -> Result<Response<ReplayVersionDeltaResponse>, Status> {
        let req = request.into_inner();
        let (version, compaction_groups) = self
            .hummock_manager
            .replay_version_delta(req.version_delta.unwrap())
            .await?;
        Ok(Response::new(ReplayVersionDeltaResponse {
            version: Some(version),
            modified_compaction_groups: compaction_groups,
        }))
    }

    async fn trigger_compaction_deterministic(
        &self,
        request: Request<TriggerCompactionDeterministicRequest>,
    ) -> Result<Response<TriggerCompactionDeterministicResponse>, Status> {
        let req = request.into_inner();
        self.hummock_manager
            .trigger_compaction_deterministic(req.version_id, req.compaction_groups)
            .await?;
        Ok(Response::new(TriggerCompactionDeterministicResponse {}))
    }

    async fn disable_commit_epoch(
        &self,
        _request: Request<DisableCommitEpochRequest>,
    ) -> Result<Response<DisableCommitEpochResponse>, Status> {
        let version = self.hummock_manager.disable_commit_epoch().await;
        Ok(Response::new(DisableCommitEpochResponse {
            current_version: Some(version),
        }))
    }

    async fn list_version_deltas(
        &self,
        request: Request<ListVersionDeltasRequest>,
    ) -> Result<Response<ListVersionDeltasResponse>, Status> {
        let req = request.into_inner();
        let version_deltas = self
            .hummock_manager
            .list_version_deltas(req.start_id, req.num_limit, req.committed_epoch_limit)
            .await?;
        let resp = ListVersionDeltasResponse {
            version_deltas: Some(version_deltas),
        };
        Ok(Response::new(resp))
    }

    async fn report_compaction_tasks(
        &self,
        request: Request<ReportCompactionTasksRequest>,
    ) -> Result<Response<ReportCompactionTasksResponse>, Status> {
        let req = request.into_inner();
        match req.compact_task {
            None => Ok(Response::new(ReportCompactionTasksResponse {
                status: None,
            })),
            Some(mut compact_task) => {
                let task_status = compact_task.task_status();
                if CANCEL_STATUS_SET.contains(&task_status) {
                    self.hummock_manager
                        .cancel_compact_task(&mut compact_task, task_status)
                        .await?;
                } else {
                    self.hummock_manager
                        .report_compact_task(
                            req.context_id,
                            &mut compact_task,
                            Some(req.table_stats_change),
                        )
                        .await?;
                }
                Ok(Response::new(ReportCompactionTasksResponse {
                    status: None,
                }))
            }
        }
    }

    async fn pin_specific_snapshot(
        &self,
        request: Request<PinSpecificSnapshotRequest>,
    ) -> Result<Response<PinSnapshotResponse>, Status> {
        let req = request.into_inner();
        let hummock_snapshot = self
            .hummock_manager
            .pin_specific_snapshot(req.context_id, req.epoch)
            .await?;
        Ok(Response::new(PinSnapshotResponse {
            status: None,
            snapshot: Some(hummock_snapshot),
        }))
    }

    async fn pin_snapshot(
        &self,
        request: Request<PinSnapshotRequest>,
    ) -> Result<Response<PinSnapshotResponse>, Status> {
        let req = request.into_inner();
        let hummock_snapshot = self.hummock_manager.pin_snapshot(req.context_id).await?;
        Ok(Response::new(PinSnapshotResponse {
            status: None,
            snapshot: Some(hummock_snapshot),
        }))
    }

    async fn unpin_snapshot(
        &self,
        request: Request<UnpinSnapshotRequest>,
    ) -> Result<Response<UnpinSnapshotResponse>, Status> {
        let req = request.into_inner();
        self.hummock_manager.unpin_snapshot(req.context_id).await?;
        Ok(Response::new(UnpinSnapshotResponse { status: None }))
    }

    async fn unpin_snapshot_before(
        &self,
        request: Request<UnpinSnapshotBeforeRequest>,
    ) -> Result<Response<UnpinSnapshotBeforeResponse>, Status> {
        let req = request.into_inner();
        self.hummock_manager
            .unpin_snapshot_before(req.context_id, req.min_snapshot.unwrap())
            .await?;
        Ok(Response::new(UnpinSnapshotBeforeResponse { status: None }))
    }

    async fn get_new_sst_ids(
        &self,
        request: Request<GetNewSstIdsRequest>,
    ) -> Result<Response<GetNewSstIdsResponse>, Status> {
        let sst_id_range = self
            .hummock_manager
            .get_new_sst_ids(request.into_inner().number)
            .await?;
        Ok(Response::new(GetNewSstIdsResponse {
            status: None,
            start_id: sst_id_range.start_id,
            end_id: sst_id_range.end_id,
        }))
    }

    async fn subscribe_compact_tasks(
        &self,
        request: Request<SubscribeCompactTasksRequest>,
    ) -> Result<Response<Self::SubscribeCompactTasksStream>, Status> {
        let req = request.into_inner();
        let context_id = req.context_id;
        // check_context and add_compactor as a whole is not atomic, but compactor_manager will
        // remove invalid compactor eventually.
        if !self.hummock_manager.check_context(context_id).await {
            return Err(Status::new(
                tonic::Code::Internal,
                format!("invalid hummock context {}", context_id),
            ));
        }
        let rx = self
            .compactor_manager
            .add_compactor(context_id, req.max_concurrent_task_number);
        // Trigger compaction on all compaction groups.
        for cg_id in self.hummock_manager.compaction_group_ids().await {
            self.hummock_manager.try_send_compaction_request(cg_id);
        }
        self.hummock_manager
            .try_resume_compaction(CompactionResumeTrigger::CompactorAddition { context_id });
        Ok(Response::new(RwReceiverStream::new(rx)))
    }

    // TODO: convert this into a stream.
    async fn compactor_heartbeat(
        &self,
        request: Request<CompactorHeartbeatRequest>,
    ) -> Result<Response<CompactorHeartbeatResponse>, Status> {
        let req = request.into_inner();
        self.compactor_manager
            .update_task_heartbeats(req.context_id, &req.progress);

        self.compactor_manager
            .update_compactor_state(req.context_id, req.workload.unwrap());

        // todo update compactor status
        Ok(Response::new(CompactorHeartbeatResponse { status: None }))
    }

    async fn report_vacuum_task(
        &self,
        request: Request<ReportVacuumTaskRequest>,
    ) -> Result<Response<ReportVacuumTaskResponse>, Status> {
        if let Some(vacuum_task) = request.into_inner().vacuum_task {
            self.vacuum_manager.report_vacuum_task(vacuum_task).await?;
        }
        sync_point::sync_point!("AFTER_REPORT_VACUUM");
        Ok(Response::new(ReportVacuumTaskResponse { status: None }))
    }

    async fn get_compaction_groups(
        &self,
        _request: Request<GetCompactionGroupsRequest>,
    ) -> Result<Response<GetCompactionGroupsResponse>, Status> {
        let resp = GetCompactionGroupsResponse {
            status: None,
            compaction_groups: self
                .hummock_manager
                .compaction_groups()
                .await
                .iter()
                .map(|cg| cg.into())
                .collect(),
        };
        Ok(Response::new(resp))
    }

    async fn trigger_manual_compaction(
        &self,
        request: Request<TriggerManualCompactionRequest>,
    ) -> Result<Response<TriggerManualCompactionResponse>, Status> {
        let request = request.into_inner();
        let compaction_group_id = request.compaction_group_id;
        let mut option = ManualCompactionOption {
            level: request.level as usize,
            sst_ids: request.sst_ids,
            ..Default::default()
        };

        // rewrite the key_range
        match request.key_range {
            Some(key_range) => {
                option.key_range = key_range;
            }

            None => {
                option.key_range = KeyRange {
                    ..Default::default()
                }
            }
        }

        // get internal_table_id by fragment_manager
        if request.table_id >= NON_RESERVED_PG_CATALOG_TABLE_ID as u32 {
            // We need to make sure to use the correct table_id to filter sst
            let table_id = TableId::new(request.table_id);
            if let Ok(table_fragment) = self
                .fragment_manager
                .select_table_fragments_by_table_id(&table_id)
                .await
            {
                option.internal_table_id = HashSet::from_iter(table_fragment.all_table_ids());
            }
        }

        assert!(option
            .internal_table_id
            .iter()
            .all(|table_id| *table_id >= (NON_RESERVED_PG_CATALOG_TABLE_ID as u32)),);

        tracing::info!(
            "Try trigger_manual_compaction compaction_group_id {} option {:?}",
            compaction_group_id,
            &option
        );

        self.hummock_manager
            .trigger_manual_compaction(compaction_group_id, option)
            .await?;

        Ok(Response::new(TriggerManualCompactionResponse {
            status: None,
        }))
    }

    async fn get_epoch(
        &self,
        _request: Request<GetEpochRequest>,
    ) -> Result<Response<GetEpochResponse>, Status> {
        let hummock_snapshot = self.hummock_manager.get_last_epoch()?;
        Ok(Response::new(GetEpochResponse {
            status: None,
            snapshot: Some(hummock_snapshot),
        }))
    }

    async fn report_full_scan_task(
        &self,
        request: Request<ReportFullScanTaskRequest>,
    ) -> Result<Response<ReportFullScanTaskResponse>, Status> {
        let vacuum_manager = self.vacuum_manager.clone();
        // The following operation takes some time, so we do it in dedicated task and responds the
        // RPC immediately.
        tokio::spawn(async move {
            match vacuum_manager
                .complete_full_gc(request.into_inner().sst_ids)
                .await
            {
                Ok(number) => {
                    tracing::info!("Full GC results {} SSTs to delete", number);
                }
                Err(e) => {
                    tracing::warn!("Full GC SST failed: {:#?}", e);
                }
            }
        });
        Ok(Response::new(ReportFullScanTaskResponse { status: None }))
    }

    async fn trigger_full_gc(
        &self,
        request: Request<TriggerFullGcRequest>,
    ) -> Result<Response<TriggerFullGcResponse>, Status> {
        self.vacuum_manager
            .start_full_gc(Duration::from_secs(
                request.into_inner().sst_retention_time_sec,
            ))
            .await
            .map_err(MetaError::from)?;
        Ok(Response::new(TriggerFullGcResponse { status: None }))
    }

    async fn rise_ctl_get_pinned_versions_summary(
        &self,
        _request: Request<RiseCtlGetPinnedVersionsSummaryRequest>,
    ) -> Result<Response<RiseCtlGetPinnedVersionsSummaryResponse>, Status> {
        let pinned_versions = self.hummock_manager.list_pinned_version().await;
        let workers = self
            .hummock_manager
            .list_workers(&pinned_versions.iter().map(|v| v.context_id).collect_vec())
            .await;
        Ok(Response::new(RiseCtlGetPinnedVersionsSummaryResponse {
            summary: Some(PinnedVersionsSummary {
                pinned_versions,
                workers,
            }),
        }))
    }

    async fn rise_ctl_get_pinned_snapshots_summary(
        &self,
        _request: Request<RiseCtlGetPinnedSnapshotsSummaryRequest>,
    ) -> Result<Response<RiseCtlGetPinnedSnapshotsSummaryResponse>, Status> {
        let pinned_snapshots = self.hummock_manager.list_pinned_snapshot().await;
        let workers = self
            .hummock_manager
            .list_workers(&pinned_snapshots.iter().map(|p| p.context_id).collect_vec())
            .await;
        Ok(Response::new(RiseCtlGetPinnedSnapshotsSummaryResponse {
            summary: Some(PinnedSnapshotsSummary {
                pinned_snapshots,
                workers,
            }),
        }))
    }

    async fn get_assigned_compact_task_num(
        &self,
        _request: Request<GetAssignedCompactTaskNumRequest>,
    ) -> Result<Response<GetAssignedCompactTaskNumResponse>, Status> {
        let num_tasks = self.hummock_manager.get_assigned_compact_task_num().await;
        Ok(Response::new(GetAssignedCompactTaskNumResponse {
            num_tasks: num_tasks as u32,
        }))
    }

    async fn rise_ctl_list_compaction_group(
        &self,
        _request: Request<RiseCtlListCompactionGroupRequest>,
    ) -> Result<Response<RiseCtlListCompactionGroupResponse>, Status> {
        let compaction_groups = self
            .hummock_manager
            .compaction_groups()
            .await
            .iter()
            .map(|cg| cg.into())
            .collect_vec();
        Ok(Response::new(RiseCtlListCompactionGroupResponse {
            status: None,
            compaction_groups,
        }))
    }

    async fn rise_ctl_update_compaction_config(
        &self,
        request: Request<RiseCtlUpdateCompactionConfigRequest>,
    ) -> Result<Response<RiseCtlUpdateCompactionConfigResponse>, Status> {
        let RiseCtlUpdateCompactionConfigRequest {
            compaction_group_ids,
            configs,
        } = request.into_inner();
        self.hummock_manager
            .update_compaction_config(
                compaction_group_ids.as_slice(),
                configs
                    .into_iter()
                    .map(|c| c.mutable_config.unwrap())
                    .collect::<Vec<_>>()
                    .as_slice(),
            )
            .await?;
        Ok(Response::new(RiseCtlUpdateCompactionConfigResponse {
            status: None,
        }))
    }

    async fn init_metadata_for_replay(
        &self,
        request: Request<InitMetadataForReplayRequest>,
    ) -> Result<Response<InitMetadataForReplayResponse>, Status> {
        let InitMetadataForReplayRequest {
            tables,
            compaction_groups,
        } = request.into_inner();

        self.hummock_manager
            .init_metadata_for_version_replay(tables, compaction_groups)
            .await?;
        Ok(Response::new(InitMetadataForReplayResponse {}))
    }

    async fn set_compactor_runtime_config(
        &self,
        request: Request<SetCompactorRuntimeConfigRequest>,
    ) -> Result<Response<SetCompactorRuntimeConfigResponse>, Status> {
        let request = request.into_inner();
        self.compactor_manager
            .set_compactor_config(request.context_id, request.config.unwrap().into());
        Ok(Response::new(SetCompactorRuntimeConfigResponse {}))
    }

<<<<<<< HEAD
    async fn get_scale_compactor(
        &self,
        _: Request<GetScaleCompactorRequest>,
    ) -> Result<Response<GetScaleCompactorResponse>, Status> {
        let info = self.hummock_manager.get_scale_compactor_info().await;
        let scale_cores = self.hummock_manager.suggest_compactor_cores(&info);
        let mut resp: GetScaleCompactorResponse = info.into();
        resp.suggest_cores = scale_cores;
        Ok(Response::new(resp))
=======
    async fn pin_version(
        &self,
        request: Request<PinVersionRequest>,
    ) -> Result<Response<PinVersionResponse>, Status> {
        let req = request.into_inner();
        let payload = self.hummock_manager.pin_version(req.context_id).await?;
        match payload {
            Payload::PinnedVersion(version) => Ok(Response::new(PinVersionResponse {
                pinned_version: Some(version),
            })),
            Payload::VersionDeltas(_) => {
                unreachable!("pin_version should not return version delta")
            }
        }
>>>>>>> 31757b68
    }
}<|MERGE_RESOLUTION|>--- conflicted
+++ resolved
@@ -518,17 +518,6 @@
         Ok(Response::new(SetCompactorRuntimeConfigResponse {}))
     }
 
-<<<<<<< HEAD
-    async fn get_scale_compactor(
-        &self,
-        _: Request<GetScaleCompactorRequest>,
-    ) -> Result<Response<GetScaleCompactorResponse>, Status> {
-        let info = self.hummock_manager.get_scale_compactor_info().await;
-        let scale_cores = self.hummock_manager.suggest_compactor_cores(&info);
-        let mut resp: GetScaleCompactorResponse = info.into();
-        resp.suggest_cores = scale_cores;
-        Ok(Response::new(resp))
-=======
     async fn pin_version(
         &self,
         request: Request<PinVersionRequest>,
@@ -543,6 +532,16 @@
                 unreachable!("pin_version should not return version delta")
             }
         }
->>>>>>> 31757b68
+    }
+
+    async fn get_scale_compactor(
+        &self,
+        _: Request<GetScaleCompactorRequest>,
+    ) -> Result<Response<GetScaleCompactorResponse>, Status> {
+        let info = self.hummock_manager.get_scale_compactor_info().await;
+        let scale_cores = self.hummock_manager.suggest_compactor_cores(&info);
+        let mut resp: GetScaleCompactorResponse = info.into();
+        resp.suggest_cores = scale_cores;
+        Ok(Response::new(resp))
     }
 }