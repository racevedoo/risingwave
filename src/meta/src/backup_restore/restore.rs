// Copyright 2023 RisingWave Labs
//
// Licensed under the Apache License, Version 2.0 (the "License");
// you may not use this file except in compliance with the License.
// You may obtain a copy of the License at
//
//     http://www.apache.org/licenses/LICENSE-2.0
//
// Unless required by applicable law or agreed to in writing, software
// distributed under the License is distributed on an "AS IS" BASIS,
// WITHOUT WARRANTIES OR CONDITIONS OF ANY KIND, either express or implied.
// See the License for the specific language governing permissions and
// limitations under the License.

use std::sync::Arc;

use clap::Parser;
use itertools::Itertools;
use risingwave_backup::error::{BackupError, BackupResult};
use risingwave_backup::meta_snapshot::MetaSnapshot;
use risingwave_backup::storage::MetaSnapshotStorageRef;
use risingwave_common::config::MetaBackend;
use risingwave_hummock_sdk::version_checkpoint_path;
use risingwave_object_store::object::object_metrics::ObjectStoreMetrics;
use risingwave_object_store::object::parse_remote_object_store;
use risingwave_pb::hummock::{HummockVersion, HummockVersionCheckpoint};

use crate::backup_restore::utils::{get_backup_store, get_meta_store, MetaStoreBackendImpl};
use crate::dispatch_meta_store;
use crate::hummock::model::CompactionGroup;
use crate::manager::model::SystemParamsModel;
use crate::model::{ClusterId, MetadataModel, TableFragments};
use crate::storage::{MetaStore, DEFAULT_COLUMN_FAMILY};

/// Command-line arguments for restore.
#[derive(Parser, Debug, Clone)]
pub struct RestoreOpts {
    /// Id of snapshot used to restore. Available snapshots can be found in
    /// <storage_directory>/manifest.json.
    #[clap(long)]
    pub meta_snapshot_id: u64,
    /// Type of meta store to restore.
    #[clap(long, value_enum, default_value_t = MetaBackend::Etcd)]
    pub meta_store_type: MetaBackend,
    /// Etcd endpoints.
    #[clap(long, default_value_t = String::from(""))]
    pub etcd_endpoints: String,
    /// Whether etcd auth has been enabled.
    #[clap(long)]
    pub etcd_auth: bool,
    /// Username if etcd auth has been enabled.
    #[clap(long, default_value = "")]
    pub etcd_username: String,
    /// Password if etcd auth has been enabled.
    #[clap(long, default_value = "")]
    pub etcd_password: String,
    /// Url of storage to fetch meta snapshot from.
    #[clap(long)]
    pub backup_storage_url: String,
    /// Directory of storage to fetch meta snapshot from.
    #[clap(long, default_value_t = String::from("backup"))]
    pub backup_storage_directory: String,
    /// Url of storage to restore hummock version to.
    #[clap(long)]
    pub hummock_storage_url: String,
    /// Directory of storage to restore hummock version to.
    #[clap(long, default_value_t = String::from("hummock_001"))]
    pub hummock_storage_dir: String,
    /// Print the target snapshot, but won't restore to meta store.
    #[clap(long)]
    pub dry_run: bool,
}

async fn restore_hummock_version(
    hummock_storage_url: &str,
    hummock_storage_dir: &str,
    hummock_version: &HummockVersion,
) -> BackupResult<()> {
    let object_store = Arc::new(
        parse_remote_object_store(
            hummock_storage_url,
            Arc::new(ObjectStoreMetrics::unused()),
            "Version Checkpoint",
        )
        .await,
    );
    let checkpoint_path = version_checkpoint_path(hummock_storage_dir);
    let checkpoint = HummockVersionCheckpoint {
        version: Some(hummock_version.clone()),
        // Ignore stale objects. Full GC will clear them.
        stale_objects: Default::default(),
    };
    use prost::Message;
    let buf = checkpoint.encode_to_vec();
    object_store
        .upload(&checkpoint_path, buf.into())
        .await
        .map_err(|e| BackupError::StateStorage(e.into()))?;
    Ok(())
}

async fn restore_metadata_model<S: MetaStore, T: MetadataModel + Send + Sync>(
    meta_store: &S,
    metadata: &[T],
) -> BackupResult<()> {
    if !T::list(meta_store).await?.is_empty() {
        return Err(BackupError::NonemptyMetaStorage);
    }
    for d in metadata {
        d.insert(meta_store).await?;
    }
    Ok(())
}

async fn restore_system_param_model<S: MetaStore, T: SystemParamsModel + Send + Sync>(
    meta_store: &S,
    metadata: &[T],
) -> BackupResult<()> {
    if T::get(meta_store).await?.is_some() {
        return Err(BackupError::NonemptyMetaStorage);
    }
    for d in metadata {
        d.insert(meta_store).await?;
    }
    Ok(())
}

async fn restore_cluster_id<S: MetaStore>(
    meta_store: &S,
    cluster_id: ClusterId,
) -> BackupResult<()> {
    if ClusterId::from_meta_store(meta_store).await?.is_some() {
        return Err(BackupError::NonemptyMetaStorage);
    }
    cluster_id.put_at_meta_store(meta_store).await?;
    Ok(())
}

async fn restore_default_cf<S: MetaStore>(
    meta_store: &S,
    snapshot: &MetaSnapshot,
) -> BackupResult<()> {
    if !meta_store.list_cf(DEFAULT_COLUMN_FAMILY).await?.is_empty() {
        return Err(BackupError::NonemptyMetaStorage);
    }
    for (k, v) in &snapshot.metadata.default_cf {
        meta_store
            .put_cf(DEFAULT_COLUMN_FAMILY, k.clone(), v.clone())
            .await?;
    }
    Ok(())
}

async fn restore_metadata<S: MetaStore>(meta_store: S, snapshot: MetaSnapshot) -> BackupResult<()> {
    restore_default_cf(&meta_store, &snapshot).await?;
    restore_metadata_model(&meta_store, &[snapshot.metadata.hummock_version]).await?;
    restore_metadata_model(&meta_store, &[snapshot.metadata.version_stats]).await?;
    restore_metadata_model(
        &meta_store,
        &snapshot
            .metadata
            .compaction_groups
            .into_iter()
            .map(CompactionGroup::from_protobuf)
            .collect_vec(),
    )
    .await?;
    restore_metadata_model(
        &meta_store,
        &snapshot
            .metadata
            .table_fragments
            .into_iter()
            .map(TableFragments::from_protobuf)
            .collect_vec(),
    )
    .await?;
    restore_metadata_model(&meta_store, &snapshot.metadata.user_info).await?;
    restore_metadata_model(&meta_store, &snapshot.metadata.database).await?;
    restore_metadata_model(&meta_store, &snapshot.metadata.schema).await?;
    restore_metadata_model(&meta_store, &snapshot.metadata.table).await?;
    restore_metadata_model(&meta_store, &snapshot.metadata.index).await?;
    restore_metadata_model(&meta_store, &snapshot.metadata.sink).await?;
    restore_metadata_model(&meta_store, &snapshot.metadata.view).await?;
    restore_metadata_model(&meta_store, &snapshot.metadata.source).await?;
    restore_metadata_model(&meta_store, &snapshot.metadata.function).await?;
    restore_metadata_model(&meta_store, &snapshot.metadata.connection).await?;
    restore_system_param_model(&meta_store, &[snapshot.metadata.system_param]).await?;
    restore_cluster_id(&meta_store, snapshot.metadata.cluster_id.into()).await?;
    Ok(())
}

/// Restores a meta store.
/// Uses `meta_store` and `backup_store` if provided.
/// Otherwise creates them based on `opts`.
async fn restore_impl(
    opts: RestoreOpts,
    meta_store: Option<MetaStoreBackendImpl>,
    backup_store: Option<MetaSnapshotStorageRef>,
) -> BackupResult<()> {
    if cfg!(not(test)) {
        assert!(meta_store.is_none());
        assert!(backup_store.is_none());
    }
    let meta_store = match meta_store {
        None => get_meta_store(opts.clone()).await?,
        Some(m) => m,
    };
    let backup_store = match backup_store {
        None => get_backup_store(opts.clone()).await?,
        Some(b) => b,
    };
    let target_id = opts.meta_snapshot_id;
    let snapshot_list = backup_store.manifest().snapshot_metadata.clone();
    if !snapshot_list.iter().any(|m| m.id == target_id) {
        return Err(BackupError::Other(anyhow::anyhow!(
            "snapshot id {} not found",
            target_id
        )));
    }
    let mut target_snapshot = backup_store.get(target_id).await?;
    tracing::info!(
        "snapshot {} before rewrite:\n{}",
        target_id,
        target_snapshot
    );
    let newest_id = snapshot_list
        .into_iter()
        .map(|m| m.id)
        .max()
        .expect("should exist");
    assert!(newest_id >= target_id);
    // Always use newest snapshot's `default_cf` during restoring, in order not to corrupt shared
    // data of snapshots. Otherwise, for example if we restore a older SST id generator, an
    // existent SST in object store is at risk of being overwrote by the restored cluster.
    // All these risky metadata are in `default_cf`, e.g. id generator, epoch. They must satisfy:
    // - Value is monotonically non-decreasing.
    // - Value is memcomparable.
    // - Keys of newest_snapshot is a superset of that of target_snapshot.
    if newest_id > target_id {
        let newest_snapshot = backup_store.get(newest_id).await?;
        for (k, v) in &target_snapshot.metadata.default_cf {
            let newest_v = newest_snapshot
                .metadata
                .default_cf
                .get(k)
                .unwrap_or_else(|| panic!("violate superset requirement. key {:x?}", k));
            assert!(newest_v >= v, "violate monotonicity requirement");
        }
        target_snapshot.metadata.default_cf = newest_snapshot.metadata.default_cf;
        tracing::info!(
            "snapshot {} after rewrite by snapshot {}:\n{}",
            target_id,
            newest_id,
            target_snapshot,
        );
    }
    if opts.dry_run {
        return Ok(());
    }
    restore_hummock_version(
        &opts.hummock_storage_url,
        &opts.hummock_storage_dir,
        &target_snapshot.metadata.hummock_version,
    )
    .await?;
    dispatch_meta_store!(meta_store.clone(), store, {
        restore_metadata(store.clone(), target_snapshot.clone()).await?;
    });
    Ok(())
}

pub async fn restore(opts: RestoreOpts) -> BackupResult<()> {
    tracing::info!("restore with opts: {:#?}", opts);
    let result = restore_impl(opts, None, None).await;
    match &result {
        Ok(_) => {
            tracing::info!("command succeeded");
        }
        Err(e) => {
            tracing::warn!("command failed: {}", e);
        }
    }
    result
}

#[cfg(test)]
mod tests {
    use std::collections::HashMap;

    use clap::Parser;
    use itertools::Itertools;
    use risingwave_backup::meta_snapshot::{ClusterMetadata, MetaSnapshot};
    use risingwave_pb::hummock::HummockVersion;
    use risingwave_pb::meta::SystemParams;

    use crate::backup_restore::restore::restore_impl;
    use crate::backup_restore::utils::{get_backup_store, get_meta_store, MetaStoreBackendImpl};
    use crate::backup_restore::RestoreOpts;
    use crate::dispatch_meta_store;
    use crate::manager::model::SystemParamsModel;
    use crate::model::MetadataModel;
    use crate::storage::{MetaStore, DEFAULT_COLUMN_FAMILY};

    fn get_restore_opts() -> RestoreOpts {
        RestoreOpts::parse_from([
            "restore",
            "--meta-snapshot-id",
            "1",
            "--meta-store-type",
            "mem",
            "--backup-storage-url",
            "memory",
            "--hummock-storage-url",
            "memory",
        ])
    }

    fn get_system_params() -> SystemParams {
        SystemParams {
            barrier_interval_ms: Some(101),
            checkpoint_frequency: Some(102),
            sstable_size_mb: Some(103),
            block_size_kb: Some(104),
            bloom_false_positive: Some(0.1),
            state_store: Some("state_store".to_string()),
            data_directory: Some("data_directory".to_string()),
            backup_storage_url: Some("backup_storage_url".to_string()),
            backup_storage_directory: Some("backup_storage_directory".to_string()),
            telemetry_enabled: Some(false),
<<<<<<< HEAD
            wasm_storage_url: None,
=======
            parallel_compact_size_mb: Some(255),
>>>>>>> 2637dbde
        }
    }

    #[tokio::test]
    async fn test_restore_basic() {
        let opts = get_restore_opts();
        let backup_store = get_backup_store(opts.clone()).await.unwrap();
        let nonempty_meta_store = get_meta_store(opts.clone()).await.unwrap();
        dispatch_meta_store!(nonempty_meta_store.clone(), store, {
            let hummock_version = HummockVersion::default();
            hummock_version.insert(&store).await.unwrap();
        });
        let empty_meta_store = get_meta_store(opts.clone()).await.unwrap();
        let system_param = get_system_params();
        let snapshot = MetaSnapshot {
            id: opts.meta_snapshot_id,
            metadata: ClusterMetadata {
                hummock_version: HummockVersion {
                    id: 123,
                    ..Default::default()
                },
                system_param: system_param.clone(),
                ..Default::default()
            },
            ..Default::default()
        };

        // target snapshot not found
        restore_impl(opts.clone(), None, Some(backup_store.clone()))
            .await
            .unwrap_err();

        backup_store.create(&snapshot).await.unwrap();
        restore_impl(opts.clone(), None, Some(backup_store.clone()))
            .await
            .unwrap();

        // target meta store not empty
        restore_impl(
            opts.clone(),
            Some(nonempty_meta_store),
            Some(backup_store.clone()),
        )
        .await
        .unwrap_err();

        restore_impl(
            opts.clone(),
            Some(empty_meta_store.clone()),
            Some(backup_store.clone()),
        )
        .await
        .unwrap();

        dispatch_meta_store!(empty_meta_store, store, {
            let restored_hummock_version = HummockVersion::list(&store)
                .await
                .unwrap()
                .into_iter()
                .next()
                .unwrap();
            assert_eq!(restored_hummock_version.id, 123);
            let restored_system_param = SystemParams::get(&store).await.unwrap().unwrap();
            assert_eq!(restored_system_param, system_param);
        });
    }

    #[tokio::test]
    async fn test_restore_default_cf() {
        let opts = get_restore_opts();
        let backup_store = get_backup_store(opts.clone()).await.unwrap();
        let snapshot = MetaSnapshot {
            id: opts.meta_snapshot_id,
            metadata: ClusterMetadata {
                default_cf: HashMap::from([(vec![1u8, 2u8], memcomparable::to_vec(&10).unwrap())]),
                system_param: get_system_params(),
                ..Default::default()
            },
            ..Default::default()
        };
        backup_store.create(&snapshot).await.unwrap();

        // `snapshot_2` is a superset of `snapshot`
        let mut snapshot_2 = MetaSnapshot {
            id: snapshot.id + 1,
            ..snapshot.clone()
        };
        snapshot_2
            .metadata
            .default_cf
            .insert(vec![1u8, 2u8], memcomparable::to_vec(&10).unwrap());
        snapshot_2
            .metadata
            .default_cf
            .insert(vec![10u8, 20u8], memcomparable::to_vec(&10).unwrap());
        backup_store.create(&snapshot_2).await.unwrap();
        let empty_meta_store = get_meta_store(opts.clone()).await.unwrap();
        restore_impl(
            opts.clone(),
            Some(empty_meta_store.clone()),
            Some(backup_store.clone()),
        )
        .await
        .unwrap();
        dispatch_meta_store!(empty_meta_store, store, {
            let mut kvs = store
                .list_cf(DEFAULT_COLUMN_FAMILY)
                .await
                .unwrap()
                .into_iter()
                .map(|(_, v)| v)
                .collect_vec();
            kvs.sort();
            assert_eq!(
                kvs,
                vec![
                    memcomparable::to_vec(&10).unwrap(),
                    memcomparable::to_vec(&10).unwrap()
                ]
            );
        });
    }

    #[tokio::test]
    #[should_panic]
    async fn test_sanity_check_superset_requirement() {
        let opts = get_restore_opts();
        let backup_store = get_backup_store(opts.clone()).await.unwrap();
        let snapshot = MetaSnapshot {
            id: opts.meta_snapshot_id,
            metadata: ClusterMetadata {
                default_cf: HashMap::from([(vec![1u8, 2u8], memcomparable::to_vec(&10).unwrap())]),
                system_param: get_system_params(),
                ..Default::default()
            },
            ..Default::default()
        };
        backup_store.create(&snapshot).await.unwrap();

        // violate superset requirement
        let mut snapshot_2 = MetaSnapshot {
            id: snapshot.id + 1,
            ..Default::default()
        };
        snapshot_2
            .metadata
            .default_cf
            .insert(vec![10u8, 20u8], memcomparable::to_vec(&1).unwrap());
        backup_store.create(&snapshot_2).await.unwrap();
        restore_impl(opts.clone(), None, Some(backup_store.clone()))
            .await
            .unwrap();
    }

    #[tokio::test]
    #[should_panic]
    async fn test_sanity_check_monotonicity_requirement() {
        let opts = get_restore_opts();
        let backup_store = get_backup_store(opts.clone()).await.unwrap();
        let snapshot = MetaSnapshot {
            id: opts.meta_snapshot_id,
            metadata: ClusterMetadata {
                default_cf: HashMap::from([(vec![1u8, 2u8], memcomparable::to_vec(&10).unwrap())]),
                system_param: get_system_params(),
                ..Default::default()
            },
            ..Default::default()
        };
        backup_store.create(&snapshot).await.unwrap();

        // violate monotonicity requirement
        let mut snapshot_2 = MetaSnapshot {
            id: snapshot.id + 1,
            ..Default::default()
        };
        snapshot_2
            .metadata
            .default_cf
            .insert(vec![1u8, 2u8], memcomparable::to_vec(&9).unwrap());
        backup_store.create(&snapshot_2).await.unwrap();
        restore_impl(opts.clone(), None, Some(backup_store.clone()))
            .await
            .unwrap();
    }

    #[tokio::test]
    async fn test_dry_run() {
        let mut opts = get_restore_opts();
        assert!(!opts.dry_run);
        opts.dry_run = true;
        let backup_store = get_backup_store(opts.clone()).await.unwrap();
        let empty_meta_store = get_meta_store(opts.clone()).await.unwrap();
        let system_param = get_system_params();
        let snapshot = MetaSnapshot {
            id: opts.meta_snapshot_id,
            metadata: ClusterMetadata {
                default_cf: HashMap::from([
                    (
                        "some_key_1".as_bytes().to_vec(),
                        memcomparable::to_vec(&10).unwrap(),
                    ),
                    (
                        "some_key_2".as_bytes().to_vec(),
                        memcomparable::to_vec(&"some_value_2".to_string()).unwrap(),
                    ),
                ]),
                hummock_version: HummockVersion {
                    id: 123,
                    ..Default::default()
                },
                system_param: system_param.clone(),
                ..Default::default()
            },
            ..Default::default()
        };
        backup_store.create(&snapshot).await.unwrap();
        restore_impl(
            opts.clone(),
            Some(empty_meta_store.clone()),
            Some(backup_store.clone()),
        )
        .await
        .unwrap();

        dispatch_meta_store!(empty_meta_store, store, {
            assert!(HummockVersion::list(&store).await.unwrap().is_empty());
            assert!(SystemParams::get(&store).await.unwrap().is_none());
        });
    }
}<|MERGE_RESOLUTION|>--- conflicted
+++ resolved
@@ -328,11 +328,8 @@
             backup_storage_url: Some("backup_storage_url".to_string()),
             backup_storage_directory: Some("backup_storage_directory".to_string()),
             telemetry_enabled: Some(false),
-<<<<<<< HEAD
+            parallel_compact_size_mb: Some(255),
             wasm_storage_url: None,
-=======
-            parallel_compact_size_mb: Some(255),
->>>>>>> 2637dbde
         }
     }
 
