--- conflicted
+++ resolved
@@ -157,7 +157,6 @@
             worker.insert(self.env.meta_store()).await?;
             core.update_worker_node(worker.clone());
         }
-<<<<<<< HEAD
 
         if worker.worker_node.state == State::Cordoned as i32 {
             tracing::warn!("activating cordoned worker. Ignoring request");
@@ -168,8 +167,6 @@
         worker.insert(self.env.meta_store()).await?;
 
         core.update_worker_node(worker.clone());
-=======
->>>>>>> 572780bb
 
         // Notify frontends of new compute node.
         // Always notify because a running worker's property may have been changed.
