--- conflicted
+++ resolved
@@ -51,8 +51,6 @@
 
 use self::catalog::SinkType;
 use self::clickhouse::{ClickHouseConfig, ClickHouseSink};
-use self::encoder::SerTo;
-use self::formatter::SinkFormatter;
 use self::iceberg::{IcebergSink, ICEBERG_SINK, REMOTE_ICEBERG_SINK};
 use crate::sink::blackhole::{BlackHoleSink, BLACKHOLE_SINK};
 use crate::sink::boxed::BoxSink;
@@ -187,137 +185,11 @@
     }
 }
 
-<<<<<<< HEAD
 pub trait LogSinker: Send + 'static {
     fn consume_log_and_sink(
         self,
         log_reader: impl LogReader,
     ) -> impl Future<Output = Result<()>> + Send + 'static;
-=======
-#[async_trait]
-pub trait SinkWriter: Send + 'static {
-    type CommitMetadata: Send = ();
-    /// Begin a new epoch
-    async fn begin_epoch(&mut self, epoch: u64) -> Result<()>;
-
-    /// Write a stream chunk to sink
-    async fn write_batch(&mut self, chunk: StreamChunk) -> Result<()>;
-
-    /// Receive a barrier and mark the end of current epoch. When `is_checkpoint` is true, the sink
-    /// writer should commit the current epoch.
-    async fn barrier(&mut self, is_checkpoint: bool) -> Result<Self::CommitMetadata>;
-
-    /// Clean up
-    async fn abort(&mut self) -> Result<()> {
-        Ok(())
-    }
-
-    /// Update the vnode bitmap of current sink writer
-    async fn update_vnode_bitmap(&mut self, _vnode_bitmap: Arc<Bitmap>) -> Result<()> {
-        Ok(())
-    }
-}
-
-#[async_trait]
-// An old version of SinkWriter for backward compatibility
-pub trait SinkWriterV1: Send + 'static {
-    async fn write_batch(&mut self, chunk: StreamChunk) -> Result<()>;
-
-    // the following interface is for transactions, if not supported, return Ok(())
-    // start a transaction with epoch number. Note that epoch number should be increasing.
-    async fn begin_epoch(&mut self, epoch: u64) -> Result<()>;
-
-    // commits the current transaction and marks all messages in the transaction success.
-    async fn commit(&mut self) -> Result<()>;
-
-    // aborts the current transaction because some error happens. we should rollback to the last
-    // commit point.
-    async fn abort(&mut self) -> Result<()>;
-}
-
-/// A free-form sink that may output in multiple formats and encodings. Examples include kafka,
-/// kinesis, nats and redis.
-///
-/// The implementor specifies required key & value type (likely string or bytes), as well as how to
-/// write a single pair. The provided `write_chunk` method would handle the interaction with a
-/// `SinkFormatter`.
-///
-/// Currently kafka takes `&mut self` while kinesis takes `&self`. So we use `&mut self` in trait
-/// but implement it for `&Kinesis`. This allows us to hold `&mut &Kinesis` and `&Kinesis`
-/// simultaneously, preventing the schema clone issue propagating from kafka to kinesis.
-pub trait FormattedSink {
-    type K;
-    type V;
-    async fn write_one(&mut self, k: Option<Self::K>, v: Option<Self::V>) -> Result<()>;
-
-    async fn write_chunk<F: SinkFormatter>(
-        &mut self,
-        chunk: StreamChunk,
-        formatter: F,
-    ) -> Result<()>
-    where
-        F::K: SerTo<Self::K>,
-        F::V: SerTo<Self::V>,
-    {
-        for r in formatter.format_chunk(&chunk) {
-            let (event_key_object, event_object) = r?;
-
-            self.write_one(
-                event_key_object.map(SerTo::ser_to).transpose()?,
-                event_object.map(SerTo::ser_to).transpose()?,
-            )
-            .await?;
-        }
-
-        Ok(())
-    }
-}
-
-pub struct SinkWriterV1Adapter<W: SinkWriterV1> {
-    is_empty: bool,
-    epoch: u64,
-    inner: W,
-}
-
-impl<W: SinkWriterV1> SinkWriterV1Adapter<W> {
-    pub(crate) fn new(inner: W) -> Self {
-        Self {
-            inner,
-            is_empty: true,
-            epoch: u64::MIN,
-        }
-    }
-}
-
-#[async_trait]
-impl<W: SinkWriterV1> SinkWriter for SinkWriterV1Adapter<W> {
-    async fn begin_epoch(&mut self, epoch: u64) -> Result<()> {
-        self.epoch = epoch;
-        Ok(())
-    }
-
-    async fn write_batch(&mut self, chunk: StreamChunk) -> Result<()> {
-        if self.is_empty {
-            self.is_empty = false;
-            self.inner.begin_epoch(self.epoch).await?;
-        }
-        self.inner.write_batch(chunk).await
-    }
-
-    async fn barrier(&mut self, is_checkpoint: bool) -> Result<()> {
-        if is_checkpoint {
-            if !self.is_empty {
-                self.inner.commit().await?
-            }
-            self.is_empty = true;
-        }
-        Ok(())
-    }
-
-    async fn abort(&mut self) -> Result<()> {
-        self.inner.abort().await
-    }
->>>>>>> cc7e506b
 }
 
 #[async_trait]
