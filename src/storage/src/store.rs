// Copyright 2023 RisingWave Labs
//
// Licensed under the Apache License, Version 2.0 (the "License");
// you may not use this file except in compliance with the License.
// You may obtain a copy of the License at
//
//     http://www.apache.org/licenses/LICENSE-2.0
//
// Unless required by applicable law or agreed to in writing, software
// distributed under the License is distributed on an "AS IS" BASIS,
// WITHOUT WARRANTIES OR CONDITIONS OF ANY KIND, either express or implied.
// See the License for the specific language governing permissions and
// limitations under the License.

use std::default::Default;
use std::future::Future;
use std::ops::Bound;
use std::sync::Arc;

use bytes::Bytes;
use futures::{Stream, StreamExt, TryStreamExt};
use futures_async_stream::try_stream;
use risingwave_common::catalog::{TableId, TableOption};
use risingwave_common::util::epoch::{Epoch, EpochPair};
use risingwave_hummock_sdk::key::{FullKey, KeyPayloadType};
use risingwave_hummock_sdk::{HummockReadEpoch, LocalSstableInfo};
use risingwave_hummock_trace::{
    TracedInitOptions, TracedNewLocalOptions, TracedPrefetchOptions, TracedReadOptions,
    TracedWriteOptions,
};

use crate::error::{StorageError, StorageResult};
use crate::hummock::CachePolicy;
use crate::monitor::{MonitoredStateStore, MonitoredStorageMetrics};
use crate::storage_value::StorageValue;
use crate::write_batch::WriteBatch;

pub trait StaticSendSync = Send + Sync + 'static;

pub trait StateStoreIter: StaticSendSync {
    type Item: Send;

    fn next(&mut self) -> impl Future<Output = StorageResult<Option<Self::Item>>> + Send + '_;
}

pub trait StateStoreIterStreamTrait<Item> = Stream<Item = StorageResult<Item>> + Send + 'static;
pub trait StateStoreIterExt: StateStoreIter {
    type ItemStream: StateStoreIterStreamTrait<<Self as StateStoreIter>::Item>;

    fn into_stream(self) -> Self::ItemStream;
}

#[try_stream(ok = I::Item, error = StorageError)]
async fn into_stream_inner<I: StateStoreIter>(mut iter: I) {
    while let Some(item) = iter.next().await? {
        yield item;
    }
}

pub type StreamTypeOfIter<I> = <I as StateStoreIterExt>::ItemStream;
impl<I: StateStoreIter> StateStoreIterExt for I {
    type ItemStream = impl Stream<Item = StorageResult<<Self as StateStoreIter>::Item>>;

    fn into_stream(self) -> Self::ItemStream {
        into_stream_inner(self)
    }
}

pub type StateStoreIterItem = (FullKey<Bytes>, Bytes);
pub trait StateStoreIterItemStream = Stream<Item = StorageResult<StateStoreIterItem>> + Send;
pub trait StateStoreReadIterStream = StateStoreIterItemStream + 'static;

pub type IterKeyRange = (Bound<KeyPayloadType>, Bound<KeyPayloadType>);

pub trait StateStoreRead: StaticSendSync {
    type IterStream: StateStoreReadIterStream;

    /// Point gets a value from the state store.
    /// The result is based on a snapshot corresponding to the given `epoch`.
    fn get(
        &self,
        key: Bytes,
        epoch: u64,
        read_options: ReadOptions,
    ) -> impl Future<Output = StorageResult<Option<Bytes>>> + Send + '_;

    /// Opens and returns an iterator for given `prefix_hint` and `full_key_range`
    /// Internally, `prefix_hint` will be used to for checking `bloom_filter` and
    /// `full_key_range` used for iter. (if the `prefix_hint` not None, it should be be included
    /// in `key_range`) The returned iterator will iterate data based on a snapshot
    /// corresponding to the given `epoch`.
    fn iter(
        &self,
        key_range: IterKeyRange,
        epoch: u64,
        read_options: ReadOptions,
    ) -> impl Future<Output = StorageResult<Self::IterStream>> + Send + '_;
}

pub trait StateStoreReadExt: StaticSendSync {
    /// Scans `limit` number of keys from a key range. If `limit` is `None`, scans all elements.
    /// Internally, `prefix_hint` will be used to for checking `bloom_filter` and
    /// `full_key_range` used for iter.
    /// The result is based on a snapshot corresponding to the given `epoch`.
    ///
    ///
    /// By default, this simply calls `StateStore::iter` to fetch elements.
    fn scan(
        &self,
        key_range: IterKeyRange,
        epoch: u64,
        limit: Option<usize>,
        read_options: ReadOptions,
    ) -> impl Future<Output = StorageResult<Vec<StateStoreIterItem>>> + Send + '_;
}

impl<S: StateStoreRead> StateStoreReadExt for S {
    async fn scan(
        &self,
        key_range: IterKeyRange,
        epoch: u64,
        limit: Option<usize>,
        mut read_options: ReadOptions,
    ) -> StorageResult<Vec<StateStoreIterItem>> {
        if limit.is_some() {
            read_options.prefetch_options.exhaust_iter = false;
        }
        let limit = limit.unwrap_or(usize::MAX);
        self.iter(key_range, epoch, read_options)
            .await?
            .take(limit)
            .try_collect()
            .await
    }
}

pub trait StateStoreWrite: StaticSendSync {
    /// Writes a batch to storage. The batch should be:
    /// * Ordered. KV pairs will be directly written to the table, so it must be ordered.
    /// * Locally unique. There should not be two or more operations on the same key in one write
    ///   batch.
    ///
    /// Ingests a batch of data into the state store. One write batch should never contain operation
    /// on the same key. e.g. Put(233, x) then Delete(233).
    /// An epoch should be provided to ingest a write batch. It is served as:
    /// - A handle to represent an atomic write session. All ingested write batches associated with
    ///   the same `Epoch` have the all-or-nothing semantics, meaning that partial changes are not
    ///   queryable and will be rolled back if instructed.
    /// - A version of a kv pair. kv pair associated with larger `Epoch` is guaranteed to be newer
    ///   then kv pair with smaller `Epoch`. Currently this version is only used to derive the
    ///   per-key modification history (e.g. in compaction), not across different keys.
    fn ingest_batch(
        &self,
        kv_pairs: Vec<(Bytes, StorageValue)>,
        delete_ranges: Vec<(Bound<Bytes>, Bound<Bytes>)>,
        write_options: WriteOptions,
    ) -> impl Future<Output = StorageResult<usize>> + Send + '_;

    /// Creates a `WriteBatch` associated with this state store.
    fn start_write_batch(&self, write_options: WriteOptions) -> WriteBatch<'_, Self>
    where
        Self: Sized,
    {
        WriteBatch::new(self, write_options)
    }
}

#[derive(Default, Debug)]
pub struct SyncResult {
    /// The size of all synced shared buffers.
    pub sync_size: usize,
    /// The sst_info of sync.
    pub uncommitted_ssts: Vec<LocalSstableInfo>,
}

pub trait StateStore: StateStoreRead + StaticSendSync + Clone {
    type Local: LocalStateStore;

    /// If epoch is `Committed`, we will wait until the epoch is committed and its data is ready to
    /// read. If epoch is `Current`, we will only check if the data can be read with this epoch.
    fn try_wait_epoch(
        &self,
        epoch: HummockReadEpoch,
    ) -> impl Future<Output = StorageResult<()>> + Send + '_;

    fn sync(&self, epoch: u64) -> impl Future<Output = StorageResult<SyncResult>> + Send + '_;

    /// update max current epoch in storage.
    fn seal_epoch(&self, epoch: u64, is_checkpoint: bool);

    /// Creates a [`MonitoredStateStore`] from this state store, with given `stats`.
    fn monitored(self, storage_metrics: Arc<MonitoredStorageMetrics>) -> MonitoredStateStore<Self> {
        MonitoredStateStore::new(self, storage_metrics)
    }

    /// Clears contents in shared buffer.
    /// This method should only be called when dropping all actors in the local compute node.
    fn clear_shared_buffer(&self) -> impl Future<Output = StorageResult<()>> + Send + '_;

    fn new_local(&self, option: NewLocalOptions) -> impl Future<Output = Self::Local> + Send + '_;

    /// Validates whether store can serve `epoch` at the moment.
    fn validate_read_epoch(&self, epoch: HummockReadEpoch) -> StorageResult<()>;
}

/// A state store that is dedicated for streaming operator, which only reads the uncommitted data
/// written by itself. Each local state store is not `Clone`, and is owned by a streaming state
/// table.
pub trait LocalStateStore: StaticSendSync {
    type IterStream<'a>: StateStoreIterItemStream + 'a;

    /// Point gets a value from the state store.
    /// The result is based on the latest written snapshot.
    fn get(
        &self,
        key: Bytes,
        read_options: ReadOptions,
    ) -> impl Future<Output = StorageResult<Option<Bytes>>> + Send + '_;

    /// Opens and returns an iterator for given `prefix_hint` and `full_key_range`
    /// Internally, `prefix_hint` will be used to for checking `bloom_filter` and
    /// `full_key_range` used for iter. (if the `prefix_hint` not None, it should be be included
    /// in `key_range`) The returned iterator will iterate data based on the latest written
    /// snapshot.
    fn iter(
        &self,
        key_range: IterKeyRange,
        read_options: ReadOptions,
    ) -> impl Future<Output = StorageResult<Self::IterStream<'_>>> + Send + '_;

    /// Inserts a key-value entry associated with a given `epoch` into the state store.
    fn insert(&mut self, key: Bytes, new_val: Bytes, old_val: Option<Bytes>) -> StorageResult<()>;

    /// Deletes a key-value entry from the state store. Only the key-value entry with epoch smaller
    /// than the given `epoch` will be deleted.
    fn delete(&mut self, key: Bytes, old_val: Bytes) -> StorageResult<()>;

    fn flush(
        &mut self,
        delete_ranges: Vec<(Bound<Bytes>, Bound<Bytes>)>,
    ) -> impl Future<Output = StorageResult<usize>> + Send + '_;

    fn epoch(&self) -> u64;

    fn is_dirty(&self) -> bool;

    /// Initializes the state store with given `epoch` pair.
    /// Typically we will use `epoch.curr` as the initialized epoch,
    /// Since state table will begin as empty.
    /// In some cases like replicated state table, state table may not be empty initially,
    /// as such we need to wait for `epoch.prev` checkpoint to complete,
    /// hence this interface is made async.
<<<<<<< HEAD
    fn init(&mut self, epoch: EpochPair) -> impl Future<Output = StorageResult<()>> + Send + '_;
=======
    fn init(&mut self, epoch: InitOptions) -> impl Future<Output = StorageResult<()>> + Send + '_;
>>>>>>> d0a49843

    /// Updates the monotonically increasing write epoch to `new_epoch`.
    /// All writes after this function is called will be tagged with `new_epoch`. In other words,
    /// the previous write epoch is sealed.
    fn seal_current_epoch(&mut self, next_epoch: u64);

    /// Check existence of a given `key_range`.
    /// It is better to provide `prefix_hint` in `read_options`, which will be used
    /// for checking bloom filter if hummock is used. If `prefix_hint` is not provided,
    /// the false positive rate can be significantly higher because bloom filter cannot
    /// be used.
    ///
    /// Returns:
    /// - false: `key_range` is guaranteed to be absent in storage.
    /// - true: `key_range` may or may not exist in storage.
    fn may_exist(
        &self,
        key_range: IterKeyRange,
        read_options: ReadOptions,
    ) -> impl Future<Output = StorageResult<bool>> + Send + '_;
}

pub trait LocalStateStoreTestExt: LocalStateStore {
    fn init_for_test(&mut self, epoch: u64) -> impl Future<Output = StorageResult<()>> + Send + '_ {
        self.init(EpochPair::new_test_epoch(epoch))
    }
}
impl<T: LocalStateStore> LocalStateStoreTestExt for T {}

/// If `exhaust_iter` is true, prefetch will be enabled. Prefetching may increase the memory
/// footprint of the CN process because the prefetched blocks cannot be evicted.
/// TODO(kwannoel): Refactor this to `StateTableReadOptions`
#[derive(Default, Clone, Copy)]
pub struct PrefetchOptions {
    /// `exhaust_iter` is set `true` only if the return value of `iter()` will definitely be
    /// exhausted, i.e., will iterate until end.
    pub exhaust_iter: bool,

    /// If None -> read from state table's current epoch.
    /// If Some(epoch) -> read from this epoch instead.
    /// Used to read previously checkpointed data.
    pub read_epoch: Option<u64>,
}

impl PrefetchOptions {
    pub fn new_for_exhaust_iter() -> Self {
        Self::new_with_exhaust_iter(true)
    }

    pub fn new_with_exhaust_iter(exhaust_iter: bool) -> Self {
<<<<<<< HEAD
        Self {
            exhaust_iter,
            ..Default::default()
        }
    }

    pub fn new_with_epoch(epoch_option: Option<u64>) -> Self {
        Self {
            read_epoch: epoch_option,
            ..Default::default()
        }
=======
        Self { exhaust_iter }
>>>>>>> d0a49843
    }
}

impl From<TracedPrefetchOptions> for PrefetchOptions {
    fn from(value: TracedPrefetchOptions) -> Self {
        Self {
            exhaust_iter: value.exhaust_iter,
            read_epoch: None,
        }
    }
}

impl From<PrefetchOptions> for TracedPrefetchOptions {
    fn from(value: PrefetchOptions) -> Self {
        Self {
            exhaust_iter: value.exhaust_iter,
        }
    }
}

#[derive(Default, Clone)]
pub struct ReadOptions {
    /// A hint for prefix key to check bloom filter.
    /// If the `prefix_hint` is not None, it should be included in
    /// `key` or `key_range` in the read API.
    pub prefix_hint: Option<Bytes>,
    pub ignore_range_tombstone: bool,
    pub prefetch_options: PrefetchOptions,
    pub cache_policy: CachePolicy,

    pub retention_seconds: Option<u32>,
    pub table_id: TableId,
    /// Read from historical hummock version of meta snapshot backup.
    /// It should only be used by `StorageTable` for batch query.
    pub read_version_from_backup: bool,
}

impl From<TracedReadOptions> for ReadOptions {
    fn from(value: TracedReadOptions) -> Self {
        Self {
            prefix_hint: value.prefix_hint.map(|b| b.into()),
            ignore_range_tombstone: value.ignore_range_tombstone,
            prefetch_options: value.prefetch_options.into(),
            cache_policy: value.cache_policy.into(),
            retention_seconds: value.retention_seconds,
            table_id: value.table_id.into(),
            read_version_from_backup: value.read_version_from_backup,
        }
    }
}

impl From<ReadOptions> for TracedReadOptions {
    fn from(value: ReadOptions) -> Self {
        Self {
            prefix_hint: value.prefix_hint.map(|b| b.into()),
            ignore_range_tombstone: value.ignore_range_tombstone,
            prefetch_options: value.prefetch_options.into(),
            cache_policy: value.cache_policy.into(),
            retention_seconds: value.retention_seconds,
            table_id: value.table_id.into(),
            read_version_from_backup: value.read_version_from_backup,
        }
    }
}

pub fn gen_min_epoch(base_epoch: u64, retention_seconds: Option<&u32>) -> u64 {
    let base_epoch = Epoch(base_epoch);
    match retention_seconds {
        Some(retention_seconds_u32) => {
            base_epoch
                .subtract_ms(*retention_seconds_u32 as u64 * 1000)
                .0
        }
        None => 0,
    }
}

#[derive(Default, Clone)]
pub struct WriteOptions {
    pub epoch: u64,
    pub table_id: TableId,
}

impl From<TracedWriteOptions> for WriteOptions {
    fn from(value: TracedWriteOptions) -> Self {
        Self {
            epoch: value.epoch,
            table_id: value.table_id.into(),
        }
    }
}

#[derive(Clone, Default)]
pub struct NewLocalOptions {
    pub table_id: TableId,
    /// Whether the operation is consistent. The term `consistent` requires the following:
    ///
    /// 1. A key cannot be inserted or deleted for more than once, i.e. inserting to an existing
    /// key or deleting an non-existing key is not allowed.
    ///
    /// 2. The old value passed from
    /// `update` and `delete` should match the original stored value.
    pub is_consistent_op: bool,
    pub table_option: TableOption,

    /// Indicate if this is replicated. If it is, we should not
    /// upload its ReadVersions.
    pub is_replicated: bool,
}

impl From<TracedNewLocalOptions> for NewLocalOptions {
    fn from(value: TracedNewLocalOptions) -> Self {
        Self {
            table_id: value.table_id.into(),
            is_consistent_op: value.is_consistent_op,
            table_option: value.table_option.into(),
            is_replicated: value.is_replicated,
        }
    }
}

impl From<NewLocalOptions> for TracedNewLocalOptions {
    fn from(value: NewLocalOptions) -> Self {
        Self {
            table_id: value.table_id.into(),
            is_consistent_op: value.is_consistent_op,
            table_option: value.table_option.into(),
            is_replicated: value.is_replicated,
        }
    }
}

impl NewLocalOptions {
    pub fn new(table_id: TableId, is_consistent_op: bool, table_option: TableOption) -> Self {
        NewLocalOptions {
            table_id,
            is_consistent_op,
            table_option,
            is_replicated: false,
        }
    }

    pub fn new_replicated(
        table_id: TableId,
        is_consistent_op: bool,
        table_option: TableOption,
    ) -> Self {
        NewLocalOptions {
            table_id,
            is_consistent_op,
            table_option,
            is_replicated: true,
        }
    }

    pub fn for_test(table_id: TableId) -> Self {
        Self {
            table_id,
            is_consistent_op: false,
            table_option: TableOption {
                retention_seconds: None,
            },
            is_replicated: false,
        }
    }
}

#[derive(Clone)]
pub struct InitOptions {
    pub epoch: EpochPair,
}

impl InitOptions {
    pub fn new_with_epoch(epoch: EpochPair) -> Self {
        Self { epoch }
    }
}

impl From<EpochPair> for InitOptions {
    fn from(value: EpochPair) -> Self {
        Self { epoch: value }
    }
}

impl From<InitOptions> for TracedInitOptions {
    fn from(value: InitOptions) -> Self {
        TracedInitOptions {
            epoch: value.epoch.into(),
        }
    }
}

impl From<TracedInitOptions> for InitOptions {
    fn from(value: TracedInitOptions) -> Self {
        InitOptions {
            epoch: value.epoch.into(),
        }
    }
}<|MERGE_RESOLUTION|>--- conflicted
+++ resolved
@@ -250,11 +250,7 @@
     /// In some cases like replicated state table, state table may not be empty initially,
     /// as such we need to wait for `epoch.prev` checkpoint to complete,
     /// hence this interface is made async.
-<<<<<<< HEAD
-    fn init(&mut self, epoch: EpochPair) -> impl Future<Output = StorageResult<()>> + Send + '_;
-=======
     fn init(&mut self, epoch: InitOptions) -> impl Future<Output = StorageResult<()>> + Send + '_;
->>>>>>> d0a49843
 
     /// Updates the monotonically increasing write epoch to `new_epoch`.
     /// All writes after this function is called will be tagged with `new_epoch`. In other words,
@@ -292,11 +288,6 @@
     /// `exhaust_iter` is set `true` only if the return value of `iter()` will definitely be
     /// exhausted, i.e., will iterate until end.
     pub exhaust_iter: bool,
-
-    /// If None -> read from state table's current epoch.
-    /// If Some(epoch) -> read from this epoch instead.
-    /// Used to read previously checkpointed data.
-    pub read_epoch: Option<u64>,
 }
 
 impl PrefetchOptions {
@@ -305,21 +296,7 @@
     }
 
     pub fn new_with_exhaust_iter(exhaust_iter: bool) -> Self {
-<<<<<<< HEAD
-        Self {
-            exhaust_iter,
-            ..Default::default()
-        }
-    }
-
-    pub fn new_with_epoch(epoch_option: Option<u64>) -> Self {
-        Self {
-            read_epoch: epoch_option,
-            ..Default::default()
-        }
-=======
         Self { exhaust_iter }
->>>>>>> d0a49843
     }
 }
 
@@ -327,7 +304,6 @@
     fn from(value: TracedPrefetchOptions) -> Self {
         Self {
             exhaust_iter: value.exhaust_iter,
-            read_epoch: None,
         }
     }
 }
