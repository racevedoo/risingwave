// Copyright 2023 RisingWave Labs
//
// Licensed under the Apache License, Version 2.0 (the "License");
// you may not use this file except in compliance with the License.
// You may obtain a copy of the License at
//
//     http://www.apache.org/licenses/LICENSE-2.0
//
// Unless required by applicable law or agreed to in writing, software
// distributed under the License is distributed on an "AS IS" BASIS,
// WITHOUT WARRANTIES OR CONDITIONS OF ANY KIND, either express or implied.
// See the License for the specific language governing permissions and
// limitations under the License.

use risingwave_common::config::RwConfig;
use risingwave_common::system_param::reader::SystemParamsReader;
use risingwave_pb::meta::SystemParams;

#[derive(Clone, Debug)]
pub struct StorageOpts {
    /// Target size of the Sstable.
    pub sstable_size_mb: u32,
    /// Size of each block in bytes in SST.
    pub block_size_kb: u32,
    /// False positive probability of bloom filter.
    pub bloom_false_positive: f64,
    /// parallelism while syncing share buffers into L0 SST. Should NOT be 0.
    pub share_buffers_sync_parallelism: u32,
    /// Worker threads number of dedicated tokio runtime for share buffer compaction. 0 means use
    /// tokio's default value (number of CPU core).
    pub share_buffer_compaction_worker_threads_number: u32,
    /// Maximum shared buffer size, writes attempting to exceed the capacity will stall until there
    /// is enough space.
    pub shared_buffer_capacity_mb: usize,
    /// Remote directory for storing data and metadata objects.
    pub data_directory: String,
    /// Whether to enable write conflict detection
    pub write_conflict_detection_enabled: bool,
    /// Capacity of sstable block cache.
    pub block_cache_capacity_mb: usize,
    /// Capacity of sstable meta cache.
    pub meta_cache_capacity_mb: usize,
    pub disable_remote_compactor: bool,
    pub enable_local_spill: bool,
    /// Local object store root. We should call `get_local_object_store` to get the object store.
    pub local_object_store: String,
    /// Number of tasks shared buffer can upload in parallel.
    pub share_buffer_upload_concurrency: usize,
    /// Capacity of sstable meta cache.
    pub compactor_memory_limit_mb: usize,
    /// Number of SST ids fetched from meta per RPC
    pub sstable_id_remote_fetch_number: u32,
    /// Whether to enable streaming upload for sstable.
    pub min_sst_size_for_streaming_upload: u64,
    /// Max sub compaction task numbers
    pub max_sub_compaction: u32,
    pub max_concurrent_compaction_task_number: u64,

    pub file_cache_dir: String,
    pub file_cache_capacity_mb: usize,
    pub file_cache_total_buffer_capacity_mb: usize,
    pub file_cache_file_fallocate_unit_mb: usize,
    pub file_cache_meta_fallocate_unit_mb: usize,
    pub file_cache_file_max_write_size_mb: usize,

    /// The storage url for storing backups.
    pub backup_storage_url: String,
    /// The storage directory for storing backups.
    pub backup_storage_directory: String,
}

impl Default for StorageOpts {
    fn default() -> Self {
        let c = RwConfig::default();
        let p = SystemParams {
            sstable_size_mb: Some(c.storage.sstable_size_mb),
            block_size_kb: Some(c.storage.block_size_kb),
            bloom_false_positive: Some(c.storage.bloom_false_positive),
            data_directory: Some(c.storage.data_directory.clone()),
            backup_storage_url: Some(c.backup.storage_url.clone()),
            backup_storage_directory: Some(c.backup.storage_directory.clone()),
<<<<<<< HEAD
            state_store: None, // unused
            telemetry_enabled: None,
            telemetry_tracking_id: None,
=======
            barrier_interval_ms: None,
            checkpoint_frequency: None,
            state_store: None,
>>>>>>> f5e41a19
        };
        Self::from((&c, &p.into()))
    }
}

impl From<(&RwConfig, &SystemParamsReader)> for StorageOpts {
    fn from((c, p): (&RwConfig, &SystemParamsReader)) -> Self {
        Self {
            sstable_size_mb: p.sstable_size_mb(),
            block_size_kb: p.block_size_kb(),
            bloom_false_positive: p.bloom_false_positive(),
            share_buffers_sync_parallelism: c.storage.share_buffers_sync_parallelism,
            share_buffer_compaction_worker_threads_number: c
                .storage
                .share_buffer_compaction_worker_threads_number,
            shared_buffer_capacity_mb: c.storage.shared_buffer_capacity_mb,
            data_directory: p.data_directory().to_string(),
            write_conflict_detection_enabled: c.storage.write_conflict_detection_enabled,
            block_cache_capacity_mb: c.storage.block_cache_capacity_mb,
            meta_cache_capacity_mb: c.storage.meta_cache_capacity_mb,
            disable_remote_compactor: c.storage.disable_remote_compactor,
            enable_local_spill: c.storage.enable_local_spill,
            local_object_store: c.storage.local_object_store.to_string(),
            share_buffer_upload_concurrency: c.storage.share_buffer_upload_concurrency,
            compactor_memory_limit_mb: c.storage.compactor_memory_limit_mb,
            sstable_id_remote_fetch_number: c.storage.sstable_id_remote_fetch_number,
            min_sst_size_for_streaming_upload: c.storage.min_sst_size_for_streaming_upload,
            max_sub_compaction: c.storage.max_sub_compaction,
            max_concurrent_compaction_task_number: c.storage.max_concurrent_compaction_task_number,
            file_cache_dir: c.storage.file_cache.dir.clone(),
            file_cache_capacity_mb: c.storage.file_cache.capacity_mb,
            file_cache_total_buffer_capacity_mb: c.storage.file_cache.total_buffer_capacity_mb,
            file_cache_file_fallocate_unit_mb: c.storage.file_cache.cache_file_fallocate_unit_mb,
            file_cache_meta_fallocate_unit_mb: c.storage.file_cache.cache_meta_fallocate_unit_mb,
            file_cache_file_max_write_size_mb: c.storage.file_cache.cache_file_max_write_size_mb,
            backup_storage_url: p.backup_storage_url().to_string(),
            backup_storage_directory: p.backup_storage_directory().to_string(),
        }
    }
}<|MERGE_RESOLUTION|>--- conflicted
+++ resolved
@@ -79,15 +79,11 @@
             data_directory: Some(c.storage.data_directory.clone()),
             backup_storage_url: Some(c.backup.storage_url.clone()),
             backup_storage_directory: Some(c.backup.storage_directory.clone()),
-<<<<<<< HEAD
-            state_store: None, // unused
-            telemetry_enabled: None,
-            telemetry_tracking_id: None,
-=======
             barrier_interval_ms: None,
             checkpoint_frequency: None,
             state_store: None,
->>>>>>> f5e41a19
+            telemetry_enabled: None,
+            telemetry_tracking_id: None,
         };
         Self::from((&c, &p.into()))
     }
