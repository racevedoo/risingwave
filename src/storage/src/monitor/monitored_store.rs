--- conflicted
+++ resolved
@@ -272,13 +272,8 @@
         self.inner.is_dirty()
     }
 
-<<<<<<< HEAD
-    async fn init(&mut self, epoch: EpochPair) -> StorageResult<()> {
-        self.inner.init(epoch).await
-=======
     async fn init(&mut self, options: InitOptions) -> StorageResult<()> {
         self.inner.init(options).await
->>>>>>> d0a49843
     }
 
     fn seal_current_epoch(&mut self, next_epoch: u64) {
