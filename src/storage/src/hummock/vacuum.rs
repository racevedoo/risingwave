// Copyright 2023 RisingWave Labs
//
// Licensed under the Apache License, Version 2.0 (the "License");
// you may not use this file except in compliance with the License.
// You may obtain a copy of the License at
//
//     http://www.apache.org/licenses/LICENSE-2.0
//
// Unless required by applicable law or agreed to in writing, software
// distributed under the License is distributed on an "AS IS" BASIS,
// WITHOUT WARRANTIES OR CONDITIONS OF ANY KIND, either express or implied.
// See the License for the specific language governing permissions and
// limitations under the License.

use std::ops::Sub;
use std::sync::Arc;
use std::time::{Duration, SystemTime, UNIX_EPOCH};

use futures::{StreamExt, TryStreamExt};
use risingwave_hummock_sdk::HummockSstableObjectId;
use risingwave_object_store::object::ObjectMetadataIter;
use risingwave_pb::hummock::{FullScanTask, VacuumTask};
use risingwave_rpc_client::HummockMetaClient;

use super::{HummockError, HummockResult};
use crate::hummock::{SstableStore, SstableStoreRef};

pub struct Vacuum;

impl Vacuum {
    /// Wrapper method that warns on any error and doesn't propagate it.
    /// Returns false if any error.
    pub async fn handle_vacuum_task(
        sstable_store: SstableStoreRef,
        sstable_object_ids: &[u64],
    ) -> HummockResult<()> {
        tracing::info!("Try to vacuum SSTs {:?}", sstable_object_ids);
        sstable_store.delete_list(sstable_object_ids).await?;
        Ok(())
    }

    pub async fn report_vacuum_task(
        vacuum_task: VacuumTask,
        hummock_meta_client: Arc<dyn HummockMetaClient>,
    ) -> bool {
        match hummock_meta_client.report_vacuum_task(vacuum_task).await {
            Ok(_) => {
                tracing::info!("Finished vacuuming SSTs");
            }
            Err(e) => {
                tracing::warn!("Failed to report vacuum task: {:#?}", e);
                return false;
            }
        }
        true
    }

<<<<<<< HEAD
    /// Wrapper method that warns on any error and doesn't propagate it.
    /// Returns false if any error.
    pub async fn full_scan(
        full_scan_task: FullScanTask,
        sstable_store: SstableStoreRef,
        hummock_meta_client: Arc<dyn HummockMetaClient>,
    ) -> bool {
        tracing::info!(
            "Try to full scan SSTs with timestamp {}",
            full_scan_task.sst_retention_time_sec
        );
        let metadata_iter = match sstable_store.list_object_metadata_from_object_store().await {
            Ok(metadata_iter) => metadata_iter,
            Err(e) => {
                tracing::warn!("Failed to init object iter: {:#?}", e);
                return false;
            }
        };
        let (filtered_object_ids, unfiltered_count, unfiltered_size) =
            match Vacuum::full_scan_inner(full_scan_task, metadata_iter).await {
                Ok(res) => res,
                Err(e) => {
                    tracing::warn!("Failed to iter object: {:#?}", e);
                    return false;
                }
            };

        match hummock_meta_client
            .report_full_scan_task(filtered_object_ids, unfiltered_count, unfiltered_size)
            .await
        {
            Ok(_) => {
                tracing::info!("Finished full scan SSTs");
            }
            Err(e) => {
                tracing::warn!("Failed to report full scan task: {:#?}", e);
                return false;
            }
        }
        true
    }

    pub async fn handle_full_scan_task(
        full_scan_task: FullScanTask,
        sstable_store: SstableStoreRef,
    ) -> HummockResult<(Vec<HummockSstableObjectId>, u64, u64)> {
        tracing::info!(
            "Try to full scan SSTs with timestamp {}",
            full_scan_task.sst_retention_time_sec
        );
        let metadata_iter = sstable_store
            .list_object_metadata_from_object_store()
            .await?;
        Vacuum::full_scan_inner(full_scan_task, metadata_iter).await
    }

    pub async fn report_full_scan_task(
        filtered_object_ids: Vec<u64>,
        unfiltered_count: u64,
        unfiltered_size: u64,
        hummock_meta_client: Arc<dyn HummockMetaClient>,
    ) -> bool {
        match hummock_meta_client
            .report_full_scan_task(filtered_object_ids, unfiltered_count, unfiltered_size)
            .await
        {
            Ok(_) => {
                tracing::info!("Finished full scan SSTs");
            }
            Err(e) => {
                tracing::warn!("Failed to report full scan task: {:#?}", e);
                return false;
            }
        }
        true
    }

    /// Returns **filtered** object ids, and **unfiltered** total object count and size.
=======
>>>>>>> 1217290d
    pub async fn full_scan_inner(
        full_scan_task: FullScanTask,
        metadata_iter: ObjectMetadataIter,
    ) -> HummockResult<(Vec<HummockSstableObjectId>, u64, u64)> {
        let timestamp_watermark = SystemTime::now()
            .duration_since(UNIX_EPOCH)
            .unwrap()
            .sub(Duration::from_secs(full_scan_task.sst_retention_time_sec))
            .as_secs_f64();

        let mut total_object_count = 0;
        let mut total_object_size = 0;
        let filtered = metadata_iter
            .filter_map(|r| {
                let result = match r {
                    Ok(o) => {
                        total_object_count += 1;
                        total_object_size += o.total_size;
                        if o.last_modified < timestamp_watermark {
                            Some(Ok(SstableStore::get_object_id_from_path(&o.key)))
                        } else {
                            None
                        }
                    }
                    Err(e) => Some(Err(HummockError::from(e))),
                };
                async move { result }
            })
            .try_collect::<Vec<HummockSstableObjectId>>()
            .await?;
        Ok((
            filtered,
            total_object_count as u64,
            total_object_size as u64,
        ))
    }

    /// Returns **filtered** object ids, and **unfiltered** total object count and size.
    pub async fn handle_full_scan_task(
        full_scan_task: FullScanTask,
        sstable_store: SstableStoreRef,
    ) -> HummockResult<(Vec<HummockSstableObjectId>, u64, u64)> {
        tracing::info!(
            "Try to full scan SSTs with timestamp {}",
            full_scan_task.sst_retention_time_sec
        );
        let metadata_iter = sstable_store
            .list_object_metadata_from_object_store()
            .await?;
        Vacuum::full_scan_inner(full_scan_task, metadata_iter).await
    }

    pub async fn report_full_scan_task(
        filtered_object_ids: Vec<u64>,
        unfiltered_count: u64,
        unfiltered_size: u64,
        hummock_meta_client: Arc<dyn HummockMetaClient>,
    ) -> bool {
        tracing::info!("Try to report full scan task",);
        tracing::info!(
            "filtered_object_ids length =  {}, unfiltered_count = {}, unfiltered_size = {}",
            filtered_object_ids.len(),
            unfiltered_count,
            unfiltered_size
        );
        match hummock_meta_client
            .report_full_scan_task(filtered_object_ids, unfiltered_count, unfiltered_size)
            .await
        {
            Ok(_) => {
                tracing::info!("Finished full scan SSTs");
            }
            Err(e) => {
                tracing::warn!("Failed to report full scan task: {:#?}", e);
                return false;
            }
        }
        true
    }
}<|MERGE_RESOLUTION|>--- conflicted
+++ resolved
@@ -55,87 +55,6 @@
         true
     }
 
-<<<<<<< HEAD
-    /// Wrapper method that warns on any error and doesn't propagate it.
-    /// Returns false if any error.
-    pub async fn full_scan(
-        full_scan_task: FullScanTask,
-        sstable_store: SstableStoreRef,
-        hummock_meta_client: Arc<dyn HummockMetaClient>,
-    ) -> bool {
-        tracing::info!(
-            "Try to full scan SSTs with timestamp {}",
-            full_scan_task.sst_retention_time_sec
-        );
-        let metadata_iter = match sstable_store.list_object_metadata_from_object_store().await {
-            Ok(metadata_iter) => metadata_iter,
-            Err(e) => {
-                tracing::warn!("Failed to init object iter: {:#?}", e);
-                return false;
-            }
-        };
-        let (filtered_object_ids, unfiltered_count, unfiltered_size) =
-            match Vacuum::full_scan_inner(full_scan_task, metadata_iter).await {
-                Ok(res) => res,
-                Err(e) => {
-                    tracing::warn!("Failed to iter object: {:#?}", e);
-                    return false;
-                }
-            };
-
-        match hummock_meta_client
-            .report_full_scan_task(filtered_object_ids, unfiltered_count, unfiltered_size)
-            .await
-        {
-            Ok(_) => {
-                tracing::info!("Finished full scan SSTs");
-            }
-            Err(e) => {
-                tracing::warn!("Failed to report full scan task: {:#?}", e);
-                return false;
-            }
-        }
-        true
-    }
-
-    pub async fn handle_full_scan_task(
-        full_scan_task: FullScanTask,
-        sstable_store: SstableStoreRef,
-    ) -> HummockResult<(Vec<HummockSstableObjectId>, u64, u64)> {
-        tracing::info!(
-            "Try to full scan SSTs with timestamp {}",
-            full_scan_task.sst_retention_time_sec
-        );
-        let metadata_iter = sstable_store
-            .list_object_metadata_from_object_store()
-            .await?;
-        Vacuum::full_scan_inner(full_scan_task, metadata_iter).await
-    }
-
-    pub async fn report_full_scan_task(
-        filtered_object_ids: Vec<u64>,
-        unfiltered_count: u64,
-        unfiltered_size: u64,
-        hummock_meta_client: Arc<dyn HummockMetaClient>,
-    ) -> bool {
-        match hummock_meta_client
-            .report_full_scan_task(filtered_object_ids, unfiltered_count, unfiltered_size)
-            .await
-        {
-            Ok(_) => {
-                tracing::info!("Finished full scan SSTs");
-            }
-            Err(e) => {
-                tracing::warn!("Failed to report full scan task: {:#?}", e);
-                return false;
-            }
-        }
-        true
-    }
-
-    /// Returns **filtered** object ids, and **unfiltered** total object count and size.
-=======
->>>>>>> 1217290d
     pub async fn full_scan_inner(
         full_scan_task: FullScanTask,
         metadata_iter: ObjectMetadataIter,
