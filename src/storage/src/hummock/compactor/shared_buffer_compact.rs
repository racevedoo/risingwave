// Copyright 2023 RisingWave Labs
//
// Licensed under the Apache License, Version 2.0 (the "License");
// you may not use this file except in compliance with the License.
// You may obtain a copy of the License at
//
//     http://www.apache.org/licenses/LICENSE-2.0
//
// Unless required by applicable law or agreed to in writing, software
// distributed under the License is distributed on an "AS IS" BASIS,
// WITHOUT WARRANTIES OR CONDITIONS OF ANY KIND, either express or implied.
// See the License for the specific language governing permissions and
// limitations under the License.

use std::collections::{HashMap, HashSet};
use std::ops::Bound;
use std::sync::Arc;

use bytes::{Bytes, BytesMut};
use futures::future::try_join_all;
use futures::{stream, StreamExt, TryFutureExt};
use itertools::Itertools;
use risingwave_common::cache::CachePriority;
use risingwave_common::catalog::TableId;
use risingwave_common::hash::VirtualNode;
use risingwave_hummock_sdk::compaction_group::StaticCompactionGroupId;
use risingwave_hummock_sdk::key::{FullKey, TableKey, UserKey};
use risingwave_hummock_sdk::key_range::KeyRange;
use risingwave_hummock_sdk::{CompactionGroupId, HummockEpoch, LocalSstableInfo};
use risingwave_pb::hummock::compact_task;
use tracing::error;

use crate::filter_key_extractor::FilterKeyExtractorImpl;
use crate::hummock::compactor::compaction_filter::DummyCompactionFilter;
use crate::hummock::compactor::context::CompactorContext;
use crate::hummock::compactor::{CompactOutput, Compactor};
use crate::hummock::event_handler::uploader::UploadTaskPayload;
use crate::hummock::event_handler::LocalInstanceId;
use crate::hummock::iterator::{Forward, HummockIterator, OrderedMergeIteratorInner};
use crate::hummock::shared_buffer::shared_buffer_batch::{
    SharedBufferBatch, SharedBufferBatchInner, SharedBufferVersionedEntry,
};
use crate::hummock::sstable::CompactionDeleteRangesBuilder;
use crate::hummock::store::memtable::ImmutableMemtable;
use crate::hummock::utils::MemoryTracker;
use crate::hummock::value::HummockValue;
use crate::hummock::{
    create_monotonic_events_from_compaction_delete_events, BlockedXor16FilterBuilder, CachePolicy,
    CompactionDeleteRanges, GetObjectId, HummockError, HummockResult, SstableBuilderOptions,
};

const GC_DELETE_KEYS_FOR_FLUSH: bool = false;
const GC_WATERMARK_FOR_FLUSH: u64 = 0;

/// Flush shared buffer to level0. Resulted SSTs are grouped by compaction group.
pub async fn compact(
    context: Arc<CompactorContext>,
    payload: UploadTaskPayload,
    compaction_group_index: Arc<HashMap<TableId, CompactionGroupId>>,
) -> HummockResult<Vec<LocalSstableInfo>> {
    let mut grouped_payload: HashMap<CompactionGroupId, UploadTaskPayload> = HashMap::new();
    for imm in payload {
        let compaction_group_id = match compaction_group_index.get(&imm.table_id) {
            // compaction group id is used only as a hint for grouping different data.
            // If the compaction group id is not found for the table id, we can assign a
            // default compaction group id for the batch.
            //
            // On meta side, when we commit a new epoch, it is acceptable that the
            // compaction group id provided from CN does not match the latest compaction
            // group config.
            None => StaticCompactionGroupId::StateDefault as CompactionGroupId,
            Some(group_id) => *group_id,
        };
        grouped_payload
            .entry(compaction_group_id)
            .or_insert_with(std::vec::Vec::new)
            .push(imm);
    }

    let mut futures = vec![];
    for (id, group_payload) in grouped_payload {
        let id_copy = id;
        futures.push(
            compact_shared_buffer(context.clone(), group_payload).map_ok(move |results| {
                results
                    .into_iter()
                    .map(move |mut result| {
                        result.compaction_group_id = id_copy;
                        result
                    })
                    .collect_vec()
            }),
        );
    }
    // Note that the output is reordered compared with input `payload`.
    let result = try_join_all(futures)
        .await?
        .into_iter()
        .flatten()
        .collect_vec();
    Ok(result)
}

/// For compaction from shared buffer to level 0, this is the only function gets called.
async fn compact_shared_buffer(
    context: Arc<CompactorContext>,
    mut payload: UploadTaskPayload,
) -> HummockResult<Vec<LocalSstableInfo>> {
    // Local memory compaction looks at all key ranges.

    let mut existing_table_ids: HashSet<u32> = payload
        .iter()
        .map(|imm| imm.table_id.table_id)
        .dedup()
        .collect();

    assert!(!existing_table_ids.is_empty());

    let multi_filter_key_extractor = context
        .filter_key_extractor_manager
        .acquire(existing_table_ids.clone())
        .await?;
    if let FilterKeyExtractorImpl::Multi(multi) = &multi_filter_key_extractor {
        existing_table_ids = multi.get_existing_table_ids();
    }
    let multi_filter_key_extractor = Arc::new(multi_filter_key_extractor);

    let mut size_and_start_user_keys = vec![];
    let mut compact_data_size = 0;
    let mut builder = CompactionDeleteRangesBuilder::default();
    payload.retain(|imm| {
        let ret = existing_table_ids.contains(&imm.table_id.table_id);
        if !ret {
            error!(
                "can not find table {:?}, it may be removed by meta-service",
                imm.table_id
            );
        }
        ret
    });
    let mut total_key_count = 0;
    for imm in &payload {
        let tombstones = imm.get_delete_range_tombstones();
        builder.add_delete_events(tombstones);
        total_key_count += imm.kv_count();
        let data_size = {
            // calculate encoded bytes of key var length
            (imm.kv_count() * 8 + imm.size()) as u64
        };
        compact_data_size += data_size;
        size_and_start_user_keys.push((data_size, imm.start_user_key()));
    }
    size_and_start_user_keys.sort();
    let mut splits = Vec::with_capacity(size_and_start_user_keys.len());
    splits.push(KeyRange::new(Bytes::new(), Bytes::new()));
    let mut key_split_append = |key_before_last: &Bytes| {
        splits.last_mut().unwrap().right = key_before_last.clone();
        splits.push(KeyRange::new(key_before_last.clone(), Bytes::new()));
    };
    let sstable_size = (context.storage_opts.sstable_size_mb as u64) << 20;
    let parallel_compact_size = (context.storage_opts.parallel_compact_size_mb as u64) << 20;
    let parallelism = std::cmp::min(
        context.storage_opts.share_buffers_sync_parallelism as u64,
        size_and_start_user_keys.len() as u64,
    );
    let sub_compaction_data_size = if compact_data_size > parallel_compact_size && parallelism > 1 {
        compact_data_size / parallelism
    } else {
        compact_data_size
    };
    // mul 1.2 for other extra memory usage.
    let mut sub_compaction_sstable_size =
        std::cmp::min(sstable_size, sub_compaction_data_size * 6 / 5);
    let mut split_weight_by_vnode = 0;
    if existing_table_ids.len() > 1 {
        if parallelism > 1 && compact_data_size > sstable_size {
            let mut last_buffer_size = 0;
            let mut last_user_key = UserKey::default();
            for (data_size, user_key) in size_and_start_user_keys {
                if last_buffer_size >= sub_compaction_data_size
                    && last_user_key.as_ref() != user_key
                {
                    last_user_key.set(user_key);
                    key_split_append(
                        &FullKey {
                            user_key,
                            epoch: HummockEpoch::MAX,
                        }
                        .encode()
                        .into(),
                    );
                    last_buffer_size = data_size;
                } else {
                    last_user_key.set(user_key);
                    last_buffer_size += data_size;
                }
            }
        }
    } else {
        let mut vnodes = vec![];
        for imm in &payload {
            vnodes.extend(imm.collect_vnodes());
        }
        vnodes.sort();
        vnodes.dedup();
        const MIN_SSTABLE_SIZE: u64 = 16 * 1024 * 1024;
        if compact_data_size >= MIN_SSTABLE_SIZE && !vnodes.is_empty() {
            let mut avg_vnode_size = compact_data_size / (vnodes.len() as u64);
            split_weight_by_vnode = VirtualNode::COUNT;
            while avg_vnode_size < MIN_SSTABLE_SIZE && split_weight_by_vnode > 0 {
                split_weight_by_vnode /= 2;
                avg_vnode_size *= 2;
            }
            sub_compaction_sstable_size = compact_data_size;
        }
    }

    let parallelism = splits.len();
    let mut compact_success = true;
    let mut output_ssts = Vec::with_capacity(parallelism);
    let mut compaction_futures = vec![];
    let use_block_based_filter = BlockedXor16FilterBuilder::is_kv_count_too_large(total_key_count);

    let agg = builder.build_for_compaction();
    for (split_index, key_range) in splits.into_iter().enumerate() {
        let compactor = SharedBufferCompactRunner::new(
            split_index,
            key_range,
            context.clone(),
            sub_compaction_sstable_size as usize,
            split_weight_by_vnode as u32,
            use_block_based_filter,
            Box::new(context.sstable_object_id_manager.clone()),
        );
        let iter = OrderedMergeIteratorInner::new(
            payload.iter().map(|imm| imm.clone().into_forward_iter()),
        );
        let compaction_executor = context.compaction_executor.clone();
        let multi_filter_key_extractor = multi_filter_key_extractor.clone();
        let del_range_agg = agg.clone();
        let handle = compaction_executor.spawn(async move {
            compactor
                .run(iter, multi_filter_key_extractor, del_range_agg)
                .await
        });
        compaction_futures.push(handle);
    }

    let mut buffered = stream::iter(compaction_futures).buffer_unordered(parallelism);
    let mut err = None;
    while let Some(future_result) = buffered.next().await {
        match future_result {
            Ok(Ok((split_index, ssts, table_stats_map))) => {
                output_ssts.push((split_index, ssts, table_stats_map));
            }
            Ok(Err(e)) => {
                compact_success = false;
                tracing::warn!("Shared Buffer Compaction failed with error: {:#?}", e);
                err = Some(e);
            }
            Err(e) => {
                compact_success = false;
                tracing::warn!(
                    "Shared Buffer Compaction failed with future error: {:#?}",
                    e
                );
                err = Some(HummockError::compaction_executor(
                    "failed while execute in tokio",
                ));
            }
        }
    }

    // Sort by split/key range index.
    output_ssts.sort_by_key(|(split_index, ..)| *split_index);

    if compact_success {
        let mut level0 = Vec::with_capacity(parallelism);
        for (_, ssts, _) in output_ssts {
            for sst_info in &ssts {
                context
                    .compactor_metrics
                    .write_build_l0_bytes
                    .inc_by(sst_info.file_size());
            }
            level0.extend(ssts);
        }
        Ok(level0)
    } else {
        Err(err.unwrap())
    }
}

/// Merge multiple batches into a larger one
pub async fn merge_imms_in_memory(
    table_id: TableId,
    instance_id: LocalInstanceId,
    imms: Vec<ImmutableMemtable>,
    memory_tracker: Option<MemoryTracker>,
) -> HummockResult<ImmutableMemtable> {
    let mut kv_count = 0;
    let mut epochs = vec![];
    let mut merged_size = 0;
    let mut merged_imm_ids = Vec::with_capacity(imms.len());

    let mut smallest_table_key = BytesMut::new();
    let mut smallest_empty = true;
    let mut largest_table_key = Bound::Included(Bytes::new());

    let mut imm_iters = Vec::with_capacity(imms.len());
    let mut builder = CompactionDeleteRangesBuilder::default();
    for imm in imms {
        assert!(
            imm.kv_count() > 0 || imm.has_range_tombstone(),
            "imm should not be empty"
        );
        assert_eq!(
            table_id,
            imm.table_id(),
            "should only merge data belonging to the same table"
        );

        merged_imm_ids.push(imm.batch_id());
        epochs.push(imm.min_epoch());
        kv_count += imm.kv_count();
        merged_size += imm.size();
        builder.add_delete_events(imm.get_delete_range_tombstones());

        if smallest_empty || smallest_table_key.as_ref().gt(imm.raw_smallest_key()) {
            smallest_table_key.clear();
            smallest_table_key.extend_from_slice(imm.raw_smallest_key());
            smallest_empty = false;
        }
        let imm_raw_largest_key = imm.raw_largest_key();
        if match (&largest_table_key, imm_raw_largest_key) {
            (_, Bound::Unbounded) => true,
            (Bound::Included(x), Bound::Included(y)) | (Bound::Included(x), Bound::Excluded(y)) => {
                x < y
            }
            (Bound::Excluded(x), Bound::Included(y)) | (Bound::Excluded(x), Bound::Excluded(y)) => {
                x <= y
            }
            (Bound::Unbounded, _) => false,
        } {
            largest_table_key = imm_raw_largest_key.as_ref().cloned();
        }

        imm_iters.push(imm.into_forward_iter());
    }
    let compaction_delete_ranges = builder.build_for_compaction();
    let mut del_iter = compaction_delete_ranges.iter();
    del_iter.rewind();
    epochs.sort();

    // use merge iterator to merge input imms
    let mut mi = OrderedMergeIteratorInner::new(imm_iters);
    mi.rewind().await?;
    let mut items = Vec::with_capacity(kv_count);
    while mi.is_valid() {
        let (key, (epoch, value)) = mi.current_item();
        items.push(((key, value), epoch));
        mi.next().await?;
    }

    let mut merged_payload: Vec<SharedBufferVersionedEntry> = Vec::new();
    let mut pivot = items
        .first()
        .map(|((k, _), _)| k.clone())
        .unwrap_or_default();
    del_iter.earliest_delete_which_can_see_key(
        UserKey::new(table_id, TableKey(pivot.as_ref())),
        HummockEpoch::MAX,
    );
    let mut versions: Vec<(HummockEpoch, HummockValue<Bytes>)> = Vec::new();

    let mut pivot_last_delete_epoch = HummockEpoch::MAX;

    for ((key, value), epoch) in items {
        assert!(key >= pivot, "key should be in ascending order");
        let earliest_range_delete_which_can_see_key = if key == pivot {
            del_iter.earliest_delete_since(epoch)
        } else {
            merged_payload.push((pivot, versions));
            pivot = key;
            pivot_last_delete_epoch = HummockEpoch::MAX;
            versions = vec![];
            del_iter.earliest_delete_which_can_see_key(
                UserKey::new(table_id, TableKey(pivot.as_ref())),
                epoch,
            )
        };
        if value.is_delete() {
            pivot_last_delete_epoch = epoch;
        } else if earliest_range_delete_which_can_see_key < pivot_last_delete_epoch {
            debug_assert!(
                epoch < earliest_range_delete_which_can_see_key
                    && earliest_range_delete_which_can_see_key < pivot_last_delete_epoch
            );
            pivot_last_delete_epoch = earliest_range_delete_which_can_see_key;
            // In each merged immutable memtable, since a union set of delete ranges is constructed
            // and thus original delete ranges are replaced with the union set and not
            // used in read, we lose exact information about whether a key is deleted by
            // a delete range in the merged imm which it belongs to. Therefore we need
            // to construct a corresponding delete key to represent this.
            versions.push((
                earliest_range_delete_which_can_see_key,
                HummockValue::Delete,
            ));
        }
        versions.push((epoch, value));
    }
    // process the last key
    if !versions.is_empty() {
        merged_payload.push((pivot, versions));
    }

    drop(del_iter);
    let compaction_delete_events = Arc::unwrap_or_clone(compaction_delete_ranges).into_events();
    let monotonic_tombstone_events =
        create_monotonic_events_from_compaction_delete_events(compaction_delete_events);

    Ok(SharedBufferBatch {
        inner: Arc::new(SharedBufferBatchInner::new_with_multi_epoch_batches(
            epochs,
            merged_payload,
            smallest_table_key.freeze(),
            largest_table_key,
            kv_count,
            merged_imm_ids,
            monotonic_tombstone_events,
            merged_size,
            memory_tracker,
        )),
        table_id,
        instance_id,
    })
}

pub struct SharedBufferCompactRunner {
    compactor: Compactor,
    split_index: usize,
}

impl SharedBufferCompactRunner {
    pub fn new(
        split_index: usize,
        key_range: KeyRange,
        context: Arc<CompactorContext>,
        sub_compaction_sstable_size: usize,
        split_weight_by_vnode: u32,
        use_block_based_filter: bool,
        sstable_object_id_manager: Box<dyn GetObjectId>,
    ) -> Self {
        let mut options: SstableBuilderOptions = context.storage_opts.as_ref().into();
        options.capacity = sub_compaction_sstable_size;
        let compactor = Compactor::new(
            options,
            super::TaskConfig {
                key_range,
                cache_policy: CachePolicy::Fill(CachePriority::High),
                gc_delete_keys: GC_DELETE_KEYS_FOR_FLUSH,
                watermark: GC_WATERMARK_FOR_FLUSH,
                stats_target_table_ids: None,
                task_type: compact_task::TaskType::SharedBuffer,
                is_target_l0_or_lbase: true,
                split_by_table: false,
                split_weight_by_vnode,
                use_block_based_filter,
            },
<<<<<<< HEAD
            context.compactor_metrics.clone(),
            context.is_share_buffer_compact,
            context.sstable_store.clone(),
            context.memory_limiter.clone(),
            context.sstable_object_id_manager.clone(),
            context.storage_opts.compact_iter_recreate_timeout_ms,
            false,
=======
            sstable_object_id_manager,
>>>>>>> dc5829db
        );
        Self {
            compactor,
            split_index,
        }
    }

    pub async fn run(
        self,
        iter: impl HummockIterator<Direction = Forward>,
        filter_key_extractor: Arc<FilterKeyExtractorImpl>,
        del_agg: Arc<CompactionDeleteRanges>,
    ) -> HummockResult<CompactOutput> {
        let dummy_compaction_filter = DummyCompactionFilter {};
        let (ssts, table_stats_map) = self
            .compactor
            .compact_key_range(
                iter,
                dummy_compaction_filter,
                del_agg,
                filter_key_extractor,
                None,
                None,
                None,
            )
            .await?;
        Ok((self.split_index, ssts, table_stats_map))
    }
}<|MERGE_RESOLUTION|>--- conflicted
+++ resolved
@@ -467,17 +467,13 @@
                 split_weight_by_vnode,
                 use_block_based_filter,
             },
-<<<<<<< HEAD
             context.compactor_metrics.clone(),
             context.is_share_buffer_compact,
             context.sstable_store.clone(),
             context.memory_limiter.clone(),
-            context.sstable_object_id_manager.clone(),
+            sstable_object_id_manager,
             context.storage_opts.compact_iter_recreate_timeout_ms,
-            false,
-=======
-            sstable_object_id_manager,
->>>>>>> dc5829db
+            
         );
         Self {
             compactor,
